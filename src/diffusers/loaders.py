# Copyright 2023 The HuggingFace Team. All rights reserved.
#
# Licensed under the Apache License, Version 2.0 (the "License");
# you may not use this file except in compliance with the License.
# You may obtain a copy of the License at
#
#     http://www.apache.org/licenses/LICENSE-2.0
#
# Unless required by applicable law or agreed to in writing, software
# distributed under the License is distributed on an "AS IS" BASIS,
# WITHOUT WARRANTIES OR CONDITIONS OF ANY KIND, either express or implied.
# See the License for the specific language governing permissions and
# limitations under the License.

import inspect
from typing import Any, Callable, Dict, List, Optional, Tuple, Union

import numpy as np
import PIL.Image
import torch
import torch.nn.functional as F
from transformers import CLIPImageProcessor, CLIPTextModel, CLIPTokenizer

from ...image_processor import PipelineImageInput, VaeImageProcessor
from ...loaders import FromSingleFileMixin, LoraLoaderMixin, TextualInversionLoaderMixin
from ...models import AutoencoderKL, ControlNetModel, UNet2DConditionModel
from ...models.lora import adjust_lora_scale_text_encoder
from ...schedulers import KarrasDiffusionSchedulers
from ...utils import (
    deprecate,
    logging,
    replace_example_docstring,
)
from ...utils.torch_utils import is_compiled_module, randn_tensor
from ..pipeline_utils import DiffusionPipeline
from ..stable_diffusion import StableDiffusionPipelineOutput
from ..stable_diffusion.safety_checker import StableDiffusionSafetyChecker
from .multicontrolnet import MultiControlNetModel


logger = logging.get_logger(__name__)  # pylint: disable=invalid-name


EXAMPLE_DOC_STRING = """
    Examples:
        ```py
        >>> # !pip install opencv-python transformers accelerate
        >>> from diffusers import StableDiffusionControlNetImg2ImgPipeline, ControlNetModel, UniPCMultistepScheduler
        >>> from diffusers.utils import load_image
        >>> import numpy as np
        >>> import torch

        >>> import cv2
        >>> from PIL import Image

        >>> # download an image
        >>> image = load_image(
        ...     "https://hf.co/datasets/huggingface/documentation-images/resolve/main/diffusers/input_image_vermeer.png"
        ... )
        >>> np_image = np.array(image)

        >>> # get canny image
        >>> np_image = cv2.Canny(np_image, 100, 200)
        >>> np_image = np_image[:, :, None]
        >>> np_image = np.concatenate([np_image, np_image, np_image], axis=2)
        >>> canny_image = Image.fromarray(np_image)

        >>> # load control net and stable diffusion v1-5
        >>> controlnet = ControlNetModel.from_pretrained("lllyasviel/sd-controlnet-canny", torch_dtype=torch.float16)
        >>> pipe = StableDiffusionControlNetImg2ImgPipeline.from_pretrained(
        ...     "runwayml/stable-diffusion-v1-5", controlnet=controlnet, torch_dtype=torch.float16
        ... )

        >>> # speed up diffusion process with faster scheduler and memory optimization
        >>> pipe.scheduler = UniPCMultistepScheduler.from_config(pipe.scheduler.config)
        >>> pipe.enable_model_cpu_offload()

        >>> # generate image
        >>> generator = torch.manual_seed(0)
        >>> image = pipe(
        ...     "futuristic-looking woman",
        ...     num_inference_steps=20,
        ...     generator=generator,
        ...     image=image,
        ...     control_image=canny_image,
        ... ).images[0]
        ```
"""


def prepare_image(image):
    if isinstance(image, torch.Tensor):
        # Batch single image
        if image.ndim == 3:
            image = image.unsqueeze(0)

        image = image.to(dtype=torch.float32)
    else:
        # preprocess image
        if isinstance(image, (PIL.Image.Image, np.ndarray)):
            image = [image]

        if isinstance(image, list) and isinstance(image[0], PIL.Image.Image):
            image = [np.array(i.convert("RGB"))[None, :] for i in image]
            image = np.concatenate(image, axis=0)
        elif isinstance(image, list) and isinstance(image[0], np.ndarray):
            image = np.concatenate([i[None, :] for i in image], axis=0)

        image = image.transpose(0, 3, 1, 2)
        image = torch.from_numpy(image).to(dtype=torch.float32) / 127.5 - 1.0

    return image


class StableDiffusionControlNetImg2ImgPipeline(
    DiffusionPipeline, TextualInversionLoaderMixin, LoraLoaderMixin, FromSingleFileMixin
):
    r"""
    Pipeline for image-to-image generation using Stable Diffusion with ControlNet guidance.

    This model inherits from [`DiffusionPipeline`]. Check the superclass documentation for the generic methods
    implemented for all pipelines (downloading, saving, running on a particular device, etc.).

    The pipeline also inherits the following loading methods:
        - [`~loaders.TextualInversionLoaderMixin.load_textual_inversion`] for loading textual inversion embeddings

    Args:
        vae ([`AutoencoderKL`]):
            Variational Auto-Encoder (VAE) model to encode and decode images to and from latent representations.
        text_encoder ([`~transformers.CLIPTextModel`]):
            Frozen text-encoder ([clip-vit-large-patch14](https://huggingface.co/openai/clip-vit-large-patch14)).
        tokenizer ([`~transformers.CLIPTokenizer`]):
            A `CLIPTokenizer` to tokenize text.
        unet ([`UNet2DConditionModel`]):
            A `UNet2DConditionModel` to denoise the encoded image latents.
        controlnet ([`ControlNetModel`] or `List[ControlNetModel]`):
            Provides additional conditioning to the `unet` during the denoising process. If you set multiple
            ControlNets as a list, the outputs from each ControlNet are added together to create one combined
            additional conditioning.
        scheduler ([`SchedulerMixin`]):
            A scheduler to be used in combination with `unet` to denoise the encoded image latents. Can be one of
            [`DDIMScheduler`], [`LMSDiscreteScheduler`], or [`PNDMScheduler`].
        safety_checker ([`StableDiffusionSafetyChecker`]):
            Classification module that estimates whether generated images could be considered offensive or harmful.
            Please refer to the [model card](https://huggingface.co/runwayml/stable-diffusion-v1-5) for more details
            about a model's potential harms.
        feature_extractor ([`~transformers.CLIPImageProcessor`]):
            A `CLIPImageProcessor` to extract features from generated images; used as inputs to the `safety_checker`.
    """
    model_cpu_offload_seq = "text_encoder->unet->vae"
    _optional_components = ["safety_checker", "feature_extractor"]
    _exclude_from_cpu_offload = ["safety_checker"]

    def __init__(
        self,
        vae: AutoencoderKL,
        text_encoder: CLIPTextModel,
        tokenizer: CLIPTokenizer,
        unet: UNet2DConditionModel,
        controlnet: Union[ControlNetModel, List[ControlNetModel], Tuple[ControlNetModel], MultiControlNetModel],
        scheduler: KarrasDiffusionSchedulers,
        safety_checker: StableDiffusionSafetyChecker,
        feature_extractor: CLIPImageProcessor,
        requires_safety_checker: bool = True,
    ):
        super().__init__()

        if safety_checker is None and requires_safety_checker:
            logger.warning(
                f"You have disabled the safety checker for {self.__class__} by passing `safety_checker=None`. Ensure"
                " that you abide to the conditions of the Stable Diffusion license and do not expose unfiltered"
                " results in services or applications open to the public. Both the diffusers team and Hugging Face"
                " strongly recommend to keep the safety filter enabled in all public facing circumstances, disabling"
                " it only for use-cases that involve analyzing network behavior or auditing its results. For more"
                " information, please have a look at https://github.com/huggingface/diffusers/pull/254 ."
            )

        if safety_checker is not None and feature_extractor is None:
            raise ValueError(
                "Make sure to define a feature extractor when loading {self.__class__} if you want to use the safety"
                " checker. If you do not want to use the safety checker, you can pass `'safety_checker=None'` instead."
            )

        if isinstance(controlnet, (list, tuple)):
            controlnet = MultiControlNetModel(controlnet)

        self.register_modules(
            vae=vae,
            text_encoder=text_encoder,
            tokenizer=tokenizer,
            unet=unet,
            controlnet=controlnet,
            scheduler=scheduler,
            safety_checker=safety_checker,
            feature_extractor=feature_extractor,
        )
        self.vae_scale_factor = 2 ** (len(self.vae.config.block_out_channels) - 1)
        self.image_processor = VaeImageProcessor(vae_scale_factor=self.vae_scale_factor, do_convert_rgb=True)
        self.control_image_processor = VaeImageProcessor(
            vae_scale_factor=self.vae_scale_factor, do_convert_rgb=True, do_normalize=False
        )
        self.register_to_config(requires_safety_checker=requires_safety_checker)

    # Copied from diffusers.pipelines.stable_diffusion.pipeline_stable_diffusion.StableDiffusionPipeline.enable_vae_slicing
    def enable_vae_slicing(self):
        r"""
        Enable sliced VAE decoding. When this option is enabled, the VAE will split the input tensor in slices to
        compute decoding in several steps. This is useful to save some memory and allow larger batch sizes.
        """
<<<<<<< HEAD
        from .models.attention_processor import (
            CustomDiffusionAttnProcessor,
        )
        from .models.lora import LoRACompatibleConv, LoRACompatibleLinear, LoRAConv2dLayer, LoRALinearLayer

        cache_dir = kwargs.pop("cache_dir", DIFFUSERS_CACHE)
        force_download = kwargs.pop("force_download", False)
        resume_download = kwargs.pop("resume_download", False)
        proxies = kwargs.pop("proxies", None)
        local_files_only = kwargs.pop("local_files_only", HF_HUB_OFFLINE)
        use_auth_token = kwargs.pop("use_auth_token", None)
        revision = kwargs.pop("revision", None)
        subfolder = kwargs.pop("subfolder", None)
        weight_name = kwargs.pop("weight_name", None)
        use_safetensors = kwargs.pop("use_safetensors", None)
        low_cpu_mem_usage = kwargs.pop("low_cpu_mem_usage", _LOW_CPU_MEM_USAGE_DEFAULT)
        # This value has the same meaning as the `--network_alpha` option in the kohya-ss trainer script.
        # See https://github.com/darkstorm2150/sd-scripts/blob/main/docs/train_network_README-en.md#execute-learning
        network_alphas = kwargs.pop("network_alphas", None)

        _pipeline = kwargs.pop("_pipeline", None)

        is_network_alphas_none = network_alphas is None

        allow_pickle = False

        if use_safetensors is None:
            use_safetensors = True
            allow_pickle = True

        user_agent = {
            "file_type": "attn_procs_weights",
            "framework": "pytorch",
        }

        if low_cpu_mem_usage and not is_accelerate_available():
            low_cpu_mem_usage = False
            logger.warning(
                "Cannot initialize model with low cpu memory usage because `accelerate` was not found in the"
                " environment. Defaulting to `low_cpu_mem_usage=False`. It is strongly recommended to install"
                " `accelerate` for faster and less memory-intense model loading. You can do so with: \n```\npip"
                " install accelerate\n```\n."
            )

        model_file = None
        if not isinstance(pretrained_model_name_or_path_or_dict, dict):
            # Let's first try to load .safetensors weights
            if (use_safetensors and weight_name is None) or (
                weight_name is not None and weight_name.endswith(".safetensors")
            ):
                try:
                    model_file = _get_model_file(
                        pretrained_model_name_or_path_or_dict,
                        weights_name=weight_name or LORA_WEIGHT_NAME_SAFE,
                        cache_dir=cache_dir,
                        force_download=force_download,
                        resume_download=resume_download,
                        proxies=proxies,
                        local_files_only=local_files_only,
                        use_auth_token=use_auth_token,
                        revision=revision,
                        subfolder=subfolder,
                        user_agent=user_agent,
                    )
                    state_dict = safetensors.torch.load_file(model_file, device="cpu")
                except IOError as e:
                    if not allow_pickle:
                        raise e
                    # try loading non-safetensors weights
                    pass
            if model_file is None:
                model_file = _get_model_file(
                    pretrained_model_name_or_path_or_dict,
                    weights_name=weight_name or LORA_WEIGHT_NAME,
                    cache_dir=cache_dir,
                    force_download=force_download,
                    resume_download=resume_download,
                    proxies=proxies,
                    local_files_only=local_files_only,
                    use_auth_token=use_auth_token,
                    revision=revision,
                    subfolder=subfolder,
                    user_agent=user_agent,
                )
                state_dict = torch.load(model_file, map_location="cpu")
        else:
            state_dict = pretrained_model_name_or_path_or_dict

        # fill attn processors
        lora_layers_list = []

        is_lora = all(("lora" in k or k.endswith(".alpha")) for k in state_dict.keys())
        is_custom_diffusion = any("custom_diffusion" in k for k in state_dict.keys())

        if is_lora:
            # correct keys
            state_dict, network_alphas = self.convert_state_dict_legacy_attn_format(state_dict, network_alphas)
=======
        self.vae.enable_slicing()
>>>>>>> 78a01d51

    # Copied from diffusers.pipelines.stable_diffusion.pipeline_stable_diffusion.StableDiffusionPipeline.disable_vae_slicing
    def disable_vae_slicing(self):
        r"""
        Disable sliced VAE decoding. If `enable_vae_slicing` was previously enabled, this method will go back to
        computing decoding in one step.
        """
        self.vae.disable_slicing()

    # Copied from diffusers.pipelines.stable_diffusion.pipeline_stable_diffusion.StableDiffusionPipeline.enable_vae_tiling
    def enable_vae_tiling(self):
        r"""
        Enable tiled VAE decoding. When this option is enabled, the VAE will split the input tensor into tiles to
        compute decoding and encoding in several steps. This is useful for saving a large amount of memory and to allow
        processing larger images.
        """
        self.vae.enable_tiling()

    # Copied from diffusers.pipelines.stable_diffusion.pipeline_stable_diffusion.StableDiffusionPipeline.disable_vae_tiling
    def disable_vae_tiling(self):
        r"""
        Disable tiled VAE decoding. If `enable_vae_tiling` was previously enabled, this method will go back to
        computing decoding in one step.
        """
        self.vae.disable_tiling()

    # Copied from diffusers.pipelines.stable_diffusion.pipeline_stable_diffusion.StableDiffusionPipeline._encode_prompt
    def _encode_prompt(
        self,
        prompt,
        device,
        num_images_per_prompt,
        do_classifier_free_guidance,
        negative_prompt=None,
        prompt_embeds: Optional[torch.FloatTensor] = None,
        negative_prompt_embeds: Optional[torch.FloatTensor] = None,
        lora_scale: Optional[float] = None,
    ):
        deprecation_message = "`_encode_prompt()` is deprecated and it will be removed in a future version. Use `encode_prompt()` instead. Also, be aware that the output format changed from a concatenated tensor to a tuple."
        deprecate("_encode_prompt()", "1.0.0", deprecation_message, standard_warn=False)

<<<<<<< HEAD
                if low_cpu_mem_usage:
                    device = next(iter(value_dict.values())).device
                    dtype = next(iter(value_dict.values())).dtype
                    load_model_dict_into_meta(lora, value_dict, device=device, dtype=dtype)
                else:
                    lora.load_state_dict(value_dict)

        elif is_custom_diffusion:
            attn_processors = {}
            custom_diffusion_grouped_dict = defaultdict(dict)
            for key, value in state_dict.items():
                if len(value) == 0:
                    custom_diffusion_grouped_dict[key] = {}
                else:
                    if "to_out" in key:
                        attn_processor_key, sub_key = ".".join(key.split(".")[:-3]), ".".join(key.split(".")[-3:])
                    else:
                        attn_processor_key, sub_key = ".".join(key.split(".")[:-2]), ".".join(key.split(".")[-2:])
                    custom_diffusion_grouped_dict[attn_processor_key][sub_key] = value

            for key, value_dict in custom_diffusion_grouped_dict.items():
                if len(value_dict) == 0:
                    attn_processors[key] = CustomDiffusionAttnProcessor(
                        train_kv=False, train_q_out=False, hidden_size=None, cross_attention_dim=None
                    )
                else:
                    cross_attention_dim = value_dict["to_k_custom_diffusion.weight"].shape[1]
                    hidden_size = value_dict["to_k_custom_diffusion.weight"].shape[0]
                    train_q_out = True if "to_q_custom_diffusion.weight" in value_dict else False
                    attn_processors[key] = CustomDiffusionAttnProcessor(
                        train_kv=True,
                        train_q_out=train_q_out,
                        hidden_size=hidden_size,
                        cross_attention_dim=cross_attention_dim,
                    )
                    attn_processors[key].load_state_dict(value_dict)
        else:
            raise ValueError(
                f"{model_file} does not seem to be in the correct format expected by LoRA or Custom Diffusion training."
            )

        # <Unsafe code
        # We can be sure that the following works as it just sets attention processors, lora layers and puts all in the same dtype
        # Now we remove any existing hooks to
        is_model_cpu_offload = False
        is_sequential_cpu_offload = False
        if _pipeline is not None:
            for _, component in _pipeline.components.items():
                if isinstance(component, nn.Module):
                    if hasattr(component, "_hf_hook"):
                        is_model_cpu_offload = isinstance(getattr(component, "_hf_hook"), CpuOffload)
                        is_sequential_cpu_offload = isinstance(getattr(component, "_hf_hook"), AlignDevicesHook)
                        logger.info(
                            "Accelerate hooks detected. Since you have called `load_lora_weights()`, the previous hooks will be first removed. Then the LoRA parameters will be loaded and the hooks will be applied again."
                        )
                        remove_hook_from_module(component, recurse=is_sequential_cpu_offload)

        # only custom diffusion needs to set attn processors
        if is_custom_diffusion:
            self.set_attn_processor(attn_processors)

        # set lora layers
        for target_module, lora_layer in lora_layers_list:
            target_module.set_lora_layer(lora_layer)
=======
        prompt_embeds_tuple = self.encode_prompt(
            prompt=prompt,
            device=device,
            num_images_per_prompt=num_images_per_prompt,
            do_classifier_free_guidance=do_classifier_free_guidance,
            negative_prompt=negative_prompt,
            prompt_embeds=prompt_embeds,
            negative_prompt_embeds=negative_prompt_embeds,
            lora_scale=lora_scale,
        )

        # concatenate for backwards comp
        prompt_embeds = torch.cat([prompt_embeds_tuple[1], prompt_embeds_tuple[0]])
>>>>>>> 78a01d51

        return prompt_embeds

<<<<<<< HEAD
        # Offload back.
        if is_model_cpu_offload:
            _pipeline.enable_model_cpu_offload()
        elif is_sequential_cpu_offload:
            _pipeline.enable_sequential_cpu_offload()
        # Unsafe code />

    def convert_state_dict_legacy_attn_format(self, state_dict, network_alphas):
        is_new_lora_format = all(
            key.startswith(self.unet_name) or key.startswith(self.text_encoder_name) for key in state_dict.keys()
        )
        if is_new_lora_format:
            # Strip the `"unet"` prefix.
            is_text_encoder_present = any(key.startswith(self.text_encoder_name) for key in state_dict.keys())
            if is_text_encoder_present:
                warn_message = "The state_dict contains LoRA params corresponding to the text encoder which are not being used here. To use both UNet and text encoder related LoRA params, use [`pipe.load_lora_weights()`](https://huggingface.co/docs/diffusers/main/en/api/loaders#diffusers.loaders.LoraLoaderMixin.load_lora_weights)."
                logger.warn(warn_message)
            unet_keys = [k for k in state_dict.keys() if k.startswith(self.unet_name)]
            state_dict = {k.replace(f"{self.unet_name}.", ""): v for k, v in state_dict.items() if k in unet_keys}

        # change processor format to 'pure' LoRACompatibleLinear format
        if any("processor" in k.split(".") for k in state_dict.keys()):

            def format_to_lora_compatible(key):
                if "processor" not in key.split("."):
                    return key
                return key.replace(".processor", "").replace("to_out_lora", "to_out.0.lora").replace("_lora", ".lora")

            state_dict = {format_to_lora_compatible(k): v for k, v in state_dict.items()}

            if network_alphas is not None:
                network_alphas = {format_to_lora_compatible(k): v for k, v in network_alphas.items()}
        return state_dict, network_alphas

    def save_attn_procs(
=======
    # Copied from diffusers.pipelines.stable_diffusion.pipeline_stable_diffusion.StableDiffusionPipeline.encode_prompt
    def encode_prompt(
>>>>>>> 78a01d51
        self,
        prompt,
        device,
        num_images_per_prompt,
        do_classifier_free_guidance,
        negative_prompt=None,
        prompt_embeds: Optional[torch.FloatTensor] = None,
        negative_prompt_embeds: Optional[torch.FloatTensor] = None,
        lora_scale: Optional[float] = None,
    ):
        r"""
        Encodes the prompt into text encoder hidden states.

        Args:
            prompt (`str` or `List[str]`, *optional*):
                prompt to be encoded
            device: (`torch.device`):
                torch device
            num_images_per_prompt (`int`):
                number of images that should be generated per prompt
            do_classifier_free_guidance (`bool`):
                whether to use classifier free guidance or not
            negative_prompt (`str` or `List[str]`, *optional*):
                The prompt or prompts not to guide the image generation. If not defined, one has to pass
                `negative_prompt_embeds` instead. Ignored when not using guidance (i.e., ignored if `guidance_scale` is
                less than `1`).
            prompt_embeds (`torch.FloatTensor`, *optional*):
                Pre-generated text embeddings. Can be used to easily tweak text inputs, *e.g.* prompt weighting. If not
                provided, text embeddings will be generated from `prompt` input argument.
            negative_prompt_embeds (`torch.FloatTensor`, *optional*):
                Pre-generated negative text embeddings. Can be used to easily tweak text inputs, *e.g.* prompt
                weighting. If not provided, negative_prompt_embeds will be generated from `negative_prompt` input
                argument.
            lora_scale (`float`, *optional*):
                A lora scale that will be applied to all LoRA layers of the text encoder if LoRA layers are loaded.
        """
        # set lora scale so that monkey patched LoRA
        # function of text encoder can correctly access it
        if lora_scale is not None and isinstance(self, LoraLoaderMixin):
            self._lora_scale = lora_scale

            # dynamically adjust the LoRA scale
            adjust_lora_scale_text_encoder(self.text_encoder, lora_scale, self.use_peft_backend)

        if prompt is not None and isinstance(prompt, str):
            batch_size = 1
        elif prompt is not None and isinstance(prompt, list):
            batch_size = len(prompt)
        else:
            batch_size = prompt_embeds.shape[0]

        if prompt_embeds is None:
            # textual inversion: procecss multi-vector tokens if necessary
            if isinstance(self, TextualInversionLoaderMixin):
                prompt = self.maybe_convert_prompt(prompt, self.tokenizer)

            text_inputs = self.tokenizer(
                prompt,
                padding="max_length",
                max_length=self.tokenizer.model_max_length,
                truncation=True,
                return_tensors="pt",
            )
            text_input_ids = text_inputs.input_ids
            untruncated_ids = self.tokenizer(prompt, padding="longest", return_tensors="pt").input_ids

            if untruncated_ids.shape[-1] >= text_input_ids.shape[-1] and not torch.equal(
                text_input_ids, untruncated_ids
            ):
                removed_text = self.tokenizer.batch_decode(
                    untruncated_ids[:, self.tokenizer.model_max_length - 1 : -1]
                )
                logger.warning(
                    "The following part of your input was truncated because CLIP can only handle sequences up to"
                    f" {self.tokenizer.model_max_length} tokens: {removed_text}"
                )

            if hasattr(self.text_encoder.config, "use_attention_mask") and self.text_encoder.config.use_attention_mask:
                attention_mask = text_inputs.attention_mask.to(device)
            else:
                attention_mask = None

            prompt_embeds = self.text_encoder(
                text_input_ids.to(device),
                attention_mask=attention_mask,
            )
            prompt_embeds = prompt_embeds[0]

        if self.text_encoder is not None:
            prompt_embeds_dtype = self.text_encoder.dtype
        elif self.unet is not None:
            prompt_embeds_dtype = self.unet.dtype
        else:
            prompt_embeds_dtype = prompt_embeds.dtype

        prompt_embeds = prompt_embeds.to(dtype=prompt_embeds_dtype, device=device)

        bs_embed, seq_len, _ = prompt_embeds.shape
        # duplicate text embeddings for each generation per prompt, using mps friendly method
        prompt_embeds = prompt_embeds.repeat(1, num_images_per_prompt, 1)
        prompt_embeds = prompt_embeds.view(bs_embed * num_images_per_prompt, seq_len, -1)

        # get unconditional embeddings for classifier free guidance
        if do_classifier_free_guidance and negative_prompt_embeds is None:
            uncond_tokens: List[str]
            if negative_prompt is None:
                uncond_tokens = [""] * batch_size
            elif prompt is not None and type(prompt) is not type(negative_prompt):
                raise TypeError(
                    f"`negative_prompt` should be the same type to `prompt`, but got {type(negative_prompt)} !="
                    f" {type(prompt)}."
                )
            elif isinstance(negative_prompt, str):
                uncond_tokens = [negative_prompt]
            elif batch_size != len(negative_prompt):
                raise ValueError(
                    f"`negative_prompt`: {negative_prompt} has batch size {len(negative_prompt)}, but `prompt`:"
                    f" {prompt} has batch size {batch_size}. Please make sure that passed `negative_prompt` matches"
                    " the batch size of `prompt`."
                )
            else:
                uncond_tokens = negative_prompt

            # textual inversion: procecss multi-vector tokens if necessary
            if isinstance(self, TextualInversionLoaderMixin):
                uncond_tokens = self.maybe_convert_prompt(uncond_tokens, self.tokenizer)

            max_length = prompt_embeds.shape[1]
            uncond_input = self.tokenizer(
                uncond_tokens,
                padding="max_length",
                max_length=max_length,
                truncation=True,
                return_tensors="pt",
            )

            if hasattr(self.text_encoder.config, "use_attention_mask") and self.text_encoder.config.use_attention_mask:
                attention_mask = uncond_input.attention_mask.to(device)
            else:
                attention_mask = None

            negative_prompt_embeds = self.text_encoder(
                uncond_input.input_ids.to(device),
                attention_mask=attention_mask,
            )
            negative_prompt_embeds = negative_prompt_embeds[0]

        if do_classifier_free_guidance:
            # duplicate unconditional embeddings for each generation per prompt, using mps friendly method
            seq_len = negative_prompt_embeds.shape[1]

            negative_prompt_embeds = negative_prompt_embeds.to(dtype=prompt_embeds_dtype, device=device)

            negative_prompt_embeds = negative_prompt_embeds.repeat(1, num_images_per_prompt, 1)
            negative_prompt_embeds = negative_prompt_embeds.view(batch_size * num_images_per_prompt, seq_len, -1)

        return prompt_embeds, negative_prompt_embeds

    # Copied from diffusers.pipelines.stable_diffusion.pipeline_stable_diffusion.StableDiffusionPipeline.run_safety_checker
    def run_safety_checker(self, image, device, dtype):
        if self.safety_checker is None:
            has_nsfw_concept = None
        else:
            if torch.is_tensor(image):
                feature_extractor_input = self.image_processor.postprocess(image, output_type="pil")
            else:
                feature_extractor_input = self.image_processor.numpy_to_pil(image)
            safety_checker_input = self.feature_extractor(feature_extractor_input, return_tensors="pt").to(device)
            image, has_nsfw_concept = self.safety_checker(
                images=image, clip_input=safety_checker_input.pixel_values.to(dtype)
            )
        return image, has_nsfw_concept

    # Copied from diffusers.pipelines.stable_diffusion.pipeline_stable_diffusion.StableDiffusionPipeline.decode_latents
    def decode_latents(self, latents):
        deprecation_message = "The decode_latents method is deprecated and will be removed in 1.0.0. Please use VaeImageProcessor.postprocess(...) instead"
        deprecate("decode_latents", "1.0.0", deprecation_message, standard_warn=False)

        latents = 1 / self.vae.config.scaling_factor * latents
        image = self.vae.decode(latents, return_dict=False)[0]
        image = (image / 2 + 0.5).clamp(0, 1)
        # we always cast to float32 as this does not cause significant overhead and is compatible with bfloat16
        image = image.cpu().permute(0, 2, 3, 1).float().numpy()
        return image

    # Copied from diffusers.pipelines.stable_diffusion.pipeline_stable_diffusion.StableDiffusionPipeline.prepare_extra_step_kwargs
    def prepare_extra_step_kwargs(self, generator, eta):
        # prepare extra kwargs for the scheduler step, since not all schedulers have the same signature
        # eta (η) is only used with the DDIMScheduler, it will be ignored for other schedulers.
        # eta corresponds to η in DDIM paper: https://arxiv.org/abs/2010.02502
        # and should be between [0, 1]

        accepts_eta = "eta" in set(inspect.signature(self.scheduler.step).parameters.keys())
        extra_step_kwargs = {}
        if accepts_eta:
            extra_step_kwargs["eta"] = eta

        # check if the scheduler accepts generator
        accepts_generator = "generator" in set(inspect.signature(self.scheduler.step).parameters.keys())
        if accepts_generator:
            extra_step_kwargs["generator"] = generator
        return extra_step_kwargs

    def check_inputs(
        self,
        prompt,
        image,
        callback_steps,
        negative_prompt=None,
        prompt_embeds=None,
        negative_prompt_embeds=None,
        controlnet_conditioning_scale=1.0,
        control_guidance_start=0.0,
        control_guidance_end=1.0,
    ):
        if (callback_steps is None) or (
            callback_steps is not None and (not isinstance(callback_steps, int) or callback_steps <= 0)
        ):
            raise ValueError(
                f"`callback_steps` has to be a positive integer but is {callback_steps} of type"
                f" {type(callback_steps)}."
            )

        if prompt is not None and prompt_embeds is not None:
            raise ValueError(
                f"Cannot forward both `prompt`: {prompt} and `prompt_embeds`: {prompt_embeds}. Please make sure to"
                " only forward one of the two."
            )
        elif prompt is None and prompt_embeds is None:
            raise ValueError(
                "Provide either `prompt` or `prompt_embeds`. Cannot leave both `prompt` and `prompt_embeds` undefined."
            )
        elif prompt is not None and (not isinstance(prompt, str) and not isinstance(prompt, list)):
            raise ValueError(f"`prompt` has to be of type `str` or `list` but is {type(prompt)}")

        if negative_prompt is not None and negative_prompt_embeds is not None:
            raise ValueError(
                f"Cannot forward both `negative_prompt`: {negative_prompt} and `negative_prompt_embeds`:"
                f" {negative_prompt_embeds}. Please make sure to only forward one of the two."
            )

        if prompt_embeds is not None and negative_prompt_embeds is not None:
            if prompt_embeds.shape != negative_prompt_embeds.shape:
                raise ValueError(
                    "`prompt_embeds` and `negative_prompt_embeds` must have the same shape when passed directly, but"
                    f" got: `prompt_embeds` {prompt_embeds.shape} != `negative_prompt_embeds`"
                    f" {negative_prompt_embeds.shape}."
                )

        # `prompt` needs more sophisticated handling when there are multiple
        # conditionings.
        if isinstance(self.controlnet, MultiControlNetModel):
            if isinstance(prompt, list):
                logger.warning(
                    f"You have {len(self.controlnet.nets)} ControlNets and you have passed {len(prompt)}"
                    " prompts. The conditionings will be fixed across the prompts."
                )

        # Check `image`
        is_compiled = hasattr(F, "scaled_dot_product_attention") and isinstance(
            self.controlnet, torch._dynamo.eval_frame.OptimizedModule
        )
        if (
            isinstance(self.controlnet, ControlNetModel)
            or is_compiled
            and isinstance(self.controlnet._orig_mod, ControlNetModel)
        ):
            self.check_image(image, prompt, prompt_embeds)
        elif (
            isinstance(self.controlnet, MultiControlNetModel)
            or is_compiled
            and isinstance(self.controlnet._orig_mod, MultiControlNetModel)
        ):
            if not isinstance(image, list):
                raise TypeError("For multiple controlnets: `image` must be type `list`")

            # When `image` is a nested list:
            # (e.g. [[canny_image_1, pose_image_1], [canny_image_2, pose_image_2]])
            elif any(isinstance(i, list) for i in image):
                raise ValueError("A single batch of multiple conditionings are supported at the moment.")
            elif len(image) != len(self.controlnet.nets):
                raise ValueError(
                    f"For multiple controlnets: `image` must have the same length as the number of controlnets, but got {len(image)} images and {len(self.controlnet.nets)} ControlNets."
                )

<<<<<<< HEAD
            is_multi_vector = len(embedding.shape) > 1 and embedding.shape[0] > 1
            if is_multi_vector:
                all_tokens += [token] + [f"{token}_{i}" for i in range(1, embedding.shape[0])]
                all_embeddings += [e for e in embedding]  # noqa: C416
            else:
                all_tokens += [token]
                all_embeddings += [embedding[0]] if len(embedding.shape) > 1 else [embedding]

        return all_tokens, all_embeddings

    def load_textual_inversion(
        self,
        pretrained_model_name_or_path: Union[str, List[str], Dict[str, torch.Tensor], List[Dict[str, torch.Tensor]]],
        token: Optional[Union[str, List[str]]] = None,
        tokenizer: Optional["PreTrainedTokenizer"] = None,  # noqa: F821
        text_encoder: Optional["PreTrainedModel"] = None,  # noqa: F821
        **kwargs,
    ):
        r"""
        Load textual inversion embeddings into the text encoder of [`StableDiffusionPipeline`] (both 🤗 Diffusers and
        Automatic1111 formats are supported).

        Parameters:
            pretrained_model_name_or_path (`str` or `os.PathLike` or `List[str or os.PathLike]` or `Dict` or `List[Dict]`):
                Can be either one of the following or a list of them:

                    - A string, the *model id* (for example `sd-concepts-library/low-poly-hd-logos-icons`) of a
                      pretrained model hosted on the Hub.
                    - A path to a *directory* (for example `./my_text_inversion_directory/`) containing the textual
                      inversion weights.
                    - A path to a *file* (for example `./my_text_inversions.pt`) containing textual inversion weights.
                    - A [torch state
                      dict](https://pytorch.org/tutorials/beginner/saving_loading_models.html#what-is-a-state-dict).

            token (`str` or `List[str]`, *optional*):
                Override the token to use for the textual inversion weights. If `pretrained_model_name_or_path` is a
                list, then `token` must also be a list of equal length.
            text_encoder ([`~transformers.CLIPTextModel`], *optional*):
                Frozen text-encoder ([clip-vit-large-patch14](https://huggingface.co/openai/clip-vit-large-patch14)).
                If not specified, function will take self.tokenizer.
            tokenizer ([`~transformers.CLIPTokenizer`], *optional*):
                A `CLIPTokenizer` to tokenize text. If not specified, function will take self.tokenizer.
            weight_name (`str`, *optional*):
                Name of a custom weight file. This should be used when:

                    - The saved textual inversion file is in 🤗 Diffusers format, but was saved under a specific weight
                      name such as `text_inv.bin`.
                    - The saved textual inversion file is in the Automatic1111 format.
            cache_dir (`Union[str, os.PathLike]`, *optional*):
                Path to a directory where a downloaded pretrained model configuration is cached if the standard cache
                is not used.
            force_download (`bool`, *optional*, defaults to `False`):
                Whether or not to force the (re-)download of the model weights and configuration files, overriding the
                cached versions if they exist.
            resume_download (`bool`, *optional*, defaults to `False`):
                Whether or not to resume downloading the model weights and configuration files. If set to `False`, any
                incompletely downloaded files are deleted.
            proxies (`Dict[str, str]`, *optional*):
                A dictionary of proxy servers to use by protocol or endpoint, for example, `{'http': 'foo.bar:3128',
                'http://hostname': 'foo.bar:4012'}`. The proxies are used on each request.
            local_files_only (`bool`, *optional*, defaults to `False`):
                Whether to only load local model weights and configuration files or not. If set to `True`, the model
                won't be downloaded from the Hub.
            use_auth_token (`str` or *bool*, *optional*):
                The token to use as HTTP bearer authorization for remote files. If `True`, the token generated from
                `diffusers-cli login` (stored in `~/.huggingface`) is used.
            revision (`str`, *optional*, defaults to `"main"`):
                The specific model version to use. It can be a branch name, a tag name, a commit id, or any identifier
                allowed by Git.
            subfolder (`str`, *optional*, defaults to `""`):
                The subfolder location of a model file within a larger model repository on the Hub or locally.
            mirror (`str`, *optional*):
                Mirror source to resolve accessibility issues if you're downloading a model in China. We do not
                guarantee the timeliness or safety of the source, and you should refer to the mirror site for more
                information.

        Example:

        To load a textual inversion embedding vector in 🤗 Diffusers format:

        ```py
        from diffusers import StableDiffusionPipeline
        import torch

        model_id = "runwayml/stable-diffusion-v1-5"
        pipe = StableDiffusionPipeline.from_pretrained(model_id, torch_dtype=torch.float16).to("cuda")

        pipe.load_textual_inversion("sd-concepts-library/cat-toy")

        prompt = "A <cat-toy> backpack"

        image = pipe(prompt, num_inference_steps=50).images[0]
        image.save("cat-backpack.png")
        ```

        To load a textual inversion embedding vector in Automatic1111 format, make sure to download the vector first
        (for example from [civitAI](https://civitai.com/models/3036?modelVersionId=9857)) and then load the vector
        locally:

        ```py
        from diffusers import StableDiffusionPipeline
        import torch

        model_id = "runwayml/stable-diffusion-v1-5"
        pipe = StableDiffusionPipeline.from_pretrained(model_id, torch_dtype=torch.float16).to("cuda")

        pipe.load_textual_inversion("./charturnerv2.pt", token="charturnerv2")

        prompt = "charturnerv2, multiple views of the same character in the same outfit, a character turnaround of a woman wearing a black jacket and red shirt, best quality, intricate details."

        image = pipe(prompt, num_inference_steps=50).images[0]
        image.save("character.png")
        ```

        """
        # 1. Set correct tokenizer and text encoder
        tokenizer = tokenizer or getattr(self, "tokenizer", None)
        text_encoder = text_encoder or getattr(self, "text_encoder", None)

        # 2. Normalize inputs
        pretrained_model_name_or_paths = (
            [pretrained_model_name_or_path]
            if not isinstance(pretrained_model_name_or_path, list)
            else pretrained_model_name_or_path
        )
        tokens = len(pretrained_model_name_or_paths) * [token] if (isinstance(token, str) or token is None) else token

        # 3. Check inputs
        self._check_text_inv_inputs(tokenizer, text_encoder, pretrained_model_name_or_paths, tokens)

        # 4. Load state dicts of textual embeddings
        state_dicts = load_textual_inversion_state_dicts(pretrained_model_name_or_paths, **kwargs)

        # 4. Retrieve tokens and embeddings
        tokens, embeddings = self._retrieve_tokens_and_embeddings(tokens, state_dicts, tokenizer)

        # 5. Extend tokens and embeddings for multi vector
        tokens, embeddings = self._extend_tokens_and_embeddings(tokens, embeddings, tokenizer)

        # 6. Make sure all embeddings have the correct size
        expected_emb_dim = text_encoder.get_input_embeddings().weight.shape[-1]
        if any(expected_emb_dim != emb.shape[-1] for emb in embeddings):
            raise ValueError(
                "Loaded embeddings are of incorrect shape. Expected each textual inversion embedding "
                "to be of shape {input_embeddings.shape[-1]}, but are {embeddings.shape[-1]} "
            )

        # 7. Now we can be sure that loading the embedding matrix works
        # < Unsafe code:

        # 7.1 Offload all hooks in case the pipeline was cpu offloaded before make sure, we offload and onload again
        is_model_cpu_offload = False
        is_sequential_cpu_offload = False
        for _, component in self.components.items():
            if isinstance(component, nn.Module):
                if hasattr(component, "_hf_hook"):
                    is_model_cpu_offload = isinstance(getattr(component, "_hf_hook"), CpuOffload)
                    is_sequential_cpu_offload = isinstance(getattr(component, "_hf_hook"), AlignDevicesHook)
                    logger.info(
                        "Accelerate hooks detected. Since you have called `load_textual_inversion()`, the previous hooks will be first removed. Then the textual inversion parameters will be loaded and the hooks will be applied again."
                    )
                    remove_hook_from_module(component, recurse=is_sequential_cpu_offload)

        # 7.2 save expected device and dtype
        device = text_encoder.device
        dtype = text_encoder.dtype

        # 7.3 Increase token embedding matrix
        text_encoder.resize_token_embeddings(len(tokenizer) + len(tokens))
        input_embeddings = text_encoder.get_input_embeddings().weight

        # 7.4 Load token and embedding
        for token, embedding in zip(tokens, embeddings):
            # add tokens and get ids
            tokenizer.add_tokens(token)
            token_id = tokenizer.convert_tokens_to_ids(token)
            input_embeddings.data[token_id] = embedding
            logger.info(f"Loaded textual inversion embedding for {token}.")

        input_embeddings.to(dtype=dtype, device=device)

        # 7.5 Offload the model again
        if is_model_cpu_offload:
            self.enable_model_cpu_offload()
        elif is_sequential_cpu_offload:
            self.enable_sequential_cpu_offload()

        # / Unsafe Code >


class LoraLoaderMixin:
    r"""
    Load LoRA layers into [`UNet2DConditionModel`] and
    [`CLIPTextModel`](https://huggingface.co/docs/transformers/model_doc/clip#transformers.CLIPTextModel).
    """
    text_encoder_name = TEXT_ENCODER_NAME
    unet_name = UNET_NAME
    num_fused_loras = 0

    def load_lora_weights(self, pretrained_model_name_or_path_or_dict: Union[str, Dict[str, torch.Tensor]], **kwargs):
        """
        Load LoRA weights specified in `pretrained_model_name_or_path_or_dict` into `self.unet` and
        `self.text_encoder`.

        All kwargs are forwarded to `self.lora_state_dict`.

        See [`~loaders.LoraLoaderMixin.lora_state_dict`] for more details on how the state dict is loaded.

        See [`~loaders.LoraLoaderMixin.load_lora_into_unet`] for more details on how the state dict is loaded into
        `self.unet`.

        See [`~loaders.LoraLoaderMixin.load_lora_into_text_encoder`] for more details on how the state dict is loaded
        into `self.text_encoder`.

        Parameters:
            pretrained_model_name_or_path_or_dict (`str` or `os.PathLike` or `dict`):
                See [`~loaders.LoraLoaderMixin.lora_state_dict`].
            kwargs (`dict`, *optional*):
                See [`~loaders.LoraLoaderMixin.lora_state_dict`].
        """
        # First, ensure that the checkpoint is a compatible one and can be successfully loaded.
        state_dict, network_alphas = self.lora_state_dict(pretrained_model_name_or_path_or_dict, **kwargs)

        is_correct_format = all("lora" in key for key in state_dict.keys())
        if not is_correct_format:
            raise ValueError("Invalid LoRA checkpoint.")

        low_cpu_mem_usage = kwargs.pop("low_cpu_mem_usage", _LOW_CPU_MEM_USAGE_DEFAULT)

        self.load_lora_into_unet(
            state_dict,
            network_alphas=network_alphas,
            unet=self.unet,
            low_cpu_mem_usage=low_cpu_mem_usage,
            _pipeline=self,
        )
        self.load_lora_into_text_encoder(
            state_dict,
            network_alphas=network_alphas,
            text_encoder=self.text_encoder,
            lora_scale=self.lora_scale,
            low_cpu_mem_usage=low_cpu_mem_usage,
            _pipeline=self,
        )

        # Offload back.
        if is_model_cpu_offload:
            self.enable_model_cpu_offload()
        elif is_sequential_cpu_offload:
            self.enable_sequential_cpu_offload()

    @property
    def use_peft_backend(self) -> bool:
        """
        A property method that returns `True` if the current version of `peft` and `transformers` are compatible with
        PEFT backend. Will automatically fall back to PEFT backend if the correct versions of the libraries are available.

        For PEFT is has to be greater than 0.6.0 and for transformers it has to be greater than 4.33.1.
        """
        correct_peft_version = is_peft_available() and version.parse(importlib.metadata.version("peft")) > version.parse("0.6.0")
        correct_transformers_version = version.parse(importlib.metadata.version("transformers")) > version.parse("4.33.1")
        return correct_peft_version and correct_transformers_version

    @classmethod
    def lora_state_dict(
        cls,
        pretrained_model_name_or_path_or_dict: Union[str, Dict[str, torch.Tensor]],
        **kwargs,
    ):
        r"""
        Return state dict for lora weights and the network alphas.

        <Tip warning={true}>

        We support loading A1111 formatted LoRA checkpoints in a limited capacity.

        This function is experimental and might change in the future.

        </Tip>

        Parameters:
            pretrained_model_name_or_path_or_dict (`str` or `os.PathLike` or `dict`):
                Can be either:

                    - A string, the *model id* (for example `google/ddpm-celebahq-256`) of a pretrained model hosted on
                      the Hub.
                    - A path to a *directory* (for example `./my_model_directory`) containing the model weights saved
                      with [`ModelMixin.save_pretrained`].
                    - A [torch state
                      dict](https://pytorch.org/tutorials/beginner/saving_loading_models.html#what-is-a-state-dict).

            cache_dir (`Union[str, os.PathLike]`, *optional*):
                Path to a directory where a downloaded pretrained model configuration is cached if the standard cache
                is not used.
            force_download (`bool`, *optional*, defaults to `False`):
                Whether or not to force the (re-)download of the model weights and configuration files, overriding the
                cached versions if they exist.
            resume_download (`bool`, *optional*, defaults to `False`):
                Whether or not to resume downloading the model weights and configuration files. If set to `False`, any
                incompletely downloaded files are deleted.
            proxies (`Dict[str, str]`, *optional*):
                A dictionary of proxy servers to use by protocol or endpoint, for example, `{'http': 'foo.bar:3128',
                'http://hostname': 'foo.bar:4012'}`. The proxies are used on each request.
            local_files_only (`bool`, *optional*, defaults to `False`):
                Whether to only load local model weights and configuration files or not. If set to `True`, the model
                won't be downloaded from the Hub.
            use_auth_token (`str` or *bool*, *optional*):
                The token to use as HTTP bearer authorization for remote files. If `True`, the token generated from
                `diffusers-cli login` (stored in `~/.huggingface`) is used.
            revision (`str`, *optional*, defaults to `"main"`):
                The specific model version to use. It can be a branch name, a tag name, a commit id, or any identifier
                allowed by Git.
            subfolder (`str`, *optional*, defaults to `""`):
                The subfolder location of a model file within a larger model repository on the Hub or locally.
            low_cpu_mem_usage (`bool`, *optional*, defaults to `True` if torch version >= 1.9.0 else `False`):
                Speed up model loading only loading the pretrained weights and not initializing the weights. This also
                tries to not use more than 1x model size in CPU memory (including peak memory) while loading the model.
                Only supported for PyTorch >= 1.9.0. If you are using an older version of PyTorch, setting this
                argument to `True` will raise an error.
            mirror (`str`, *optional*):
                Mirror source to resolve accessibility issues if you're downloading a model in China. We do not
                guarantee the timeliness or safety of the source, and you should refer to the mirror site for more
                information.
=======
            for image_ in image:
                self.check_image(image_, prompt, prompt_embeds)
        else:
            assert False
>>>>>>> 78a01d51

        # Check `controlnet_conditioning_scale`
        if (
            isinstance(self.controlnet, ControlNetModel)
            or is_compiled
            and isinstance(self.controlnet._orig_mod, ControlNetModel)
        ):
            if not isinstance(controlnet_conditioning_scale, float):
                raise TypeError("For single controlnet: `controlnet_conditioning_scale` must be type `float`.")
        elif (
            isinstance(self.controlnet, MultiControlNetModel)
            or is_compiled
            and isinstance(self.controlnet._orig_mod, MultiControlNetModel)
        ):
            if isinstance(controlnet_conditioning_scale, list):
                if any(isinstance(i, list) for i in controlnet_conditioning_scale):
                    raise ValueError("A single batch of multiple conditionings are supported at the moment.")
            elif isinstance(controlnet_conditioning_scale, list) and len(controlnet_conditioning_scale) != len(
                self.controlnet.nets
            ):
                raise ValueError(
                    "For multiple controlnets: When `controlnet_conditioning_scale` is specified as `list`, it must have"
                    " the same length as the number of controlnets"
                )
        else:
            assert False

        if len(control_guidance_start) != len(control_guidance_end):
            raise ValueError(
                f"`control_guidance_start` has {len(control_guidance_start)} elements, but `control_guidance_end` has {len(control_guidance_end)} elements. Make sure to provide the same number of elements to each list."
            )

        if isinstance(self.controlnet, MultiControlNetModel):
            if len(control_guidance_start) != len(self.controlnet.nets):
                raise ValueError(
                    f"`control_guidance_start`: {control_guidance_start} has {len(control_guidance_start)} elements but there are {len(self.controlnet.nets)} controlnets available. Make sure to provide {len(self.controlnet.nets)}."
                )
<<<<<<< HEAD
                new_state_dict[new_key] = state_dict.pop(key)

        if len(state_dict) > 0:
            raise ValueError("At this point all state dict entries have to be converted.")

        return new_state_dict

    @classmethod
    def load_lora_into_unet(cls, state_dict, network_alphas, unet, low_cpu_mem_usage=None, _pipeline=None):
        """
        This will load the LoRA layers specified in `state_dict` into `unet`.

        Parameters:
            state_dict (`dict`):
                A standard state dict containing the lora layer parameters. The keys can either be indexed directly
                into the unet or prefixed with an additional `unet` which can be used to distinguish between text
                encoder lora layers.
            network_alphas (`Dict[str, float]`):
                See `LoRALinearLayer` for more details.
            unet (`UNet2DConditionModel`):
                The UNet model to load the LoRA layers into.
            low_cpu_mem_usage (`bool`, *optional*, defaults to `True` if torch version >= 1.9.0 else `False`):
                Speed up model loading only loading the pretrained weights and not initializing the weights. This also
                tries to not use more than 1x model size in CPU memory (including peak memory) while loading the model.
                Only supported for PyTorch >= 1.9.0. If you are using an older version of PyTorch, setting this
                argument to `True` will raise an error.
        """
        low_cpu_mem_usage = low_cpu_mem_usage if low_cpu_mem_usage is not None else _LOW_CPU_MEM_USAGE_DEFAULT
        # If the serialization format is new (introduced in https://github.com/huggingface/diffusers/pull/2918),
        # then the `state_dict` keys should have `self.unet_name` and/or `self.text_encoder_name` as
        # their prefixes.
        keys = list(state_dict.keys())

        if all(key.startswith(cls.unet_name) or key.startswith(cls.text_encoder_name) for key in keys):
            # Load the layers corresponding to UNet.
            logger.info(f"Loading {cls.unet_name}.")
=======
>>>>>>> 78a01d51

        for start, end in zip(control_guidance_start, control_guidance_end):
            if start >= end:
                raise ValueError(
                    f"control guidance start: {start} cannot be larger or equal to control guidance end: {end}."
                )
            if start < 0.0:
                raise ValueError(f"control guidance start: {start} can't be smaller than 0.")
            if end > 1.0:
                raise ValueError(f"control guidance end: {end} can't be larger than 1.0.")

    # Copied from diffusers.pipelines.controlnet.pipeline_controlnet.StableDiffusionControlNetPipeline.check_image
    def check_image(self, image, prompt, prompt_embeds):
        image_is_pil = isinstance(image, PIL.Image.Image)
        image_is_tensor = isinstance(image, torch.Tensor)
        image_is_np = isinstance(image, np.ndarray)
        image_is_pil_list = isinstance(image, list) and isinstance(image[0], PIL.Image.Image)
        image_is_tensor_list = isinstance(image, list) and isinstance(image[0], torch.Tensor)
        image_is_np_list = isinstance(image, list) and isinstance(image[0], np.ndarray)

        if (
            not image_is_pil
            and not image_is_tensor
            and not image_is_np
            and not image_is_pil_list
            and not image_is_tensor_list
            and not image_is_np_list
        ):
            raise TypeError(
                f"image must be passed and be one of PIL image, numpy array, torch tensor, list of PIL images, list of numpy arrays or list of torch tensors, but is {type(image)}"
            )

        if image_is_pil:
            image_batch_size = 1
        else:
<<<<<<< HEAD
            # Otherwise, we're dealing with the old format. This means the `state_dict` should only
            # contain the module names of the `unet` as its keys WITHOUT any prefix.
            warn_message = "You have saved the LoRA weights using the old format. To convert the old LoRA weights to the new format, you can first load them in a dictionary and then create a new dictionary like the following: `new_state_dict = {f'unet.{module_name}': params for module_name, params in old_state_dict.items()}`."
            logger.warn(warn_message)

        unet.load_attn_procs(
            state_dict, network_alphas=network_alphas, low_cpu_mem_usage=low_cpu_mem_usage, _pipeline=_pipeline
        )

    @classmethod
    def load_lora_into_text_encoder(
        cls,
        state_dict,
        network_alphas,
        text_encoder,
        prefix=None,
        lora_scale=1.0,
        low_cpu_mem_usage=None,
        _pipeline=None,
        adapter_name="default",
    ):
        """
        This will load the LoRA layers specified in `state_dict` into `text_encoder`

        Parameters:
            state_dict (`dict`):
                A standard state dict containing the lora layer parameters. The key should be prefixed with an
                additional `text_encoder` to distinguish between unet lora layers.
            network_alphas (`Dict[str, float]`):
                See `LoRALinearLayer` for more details.
            text_encoder (`CLIPTextModel`):
                The text encoder model to load the LoRA layers into.
            prefix (`str`):
                Expected prefix of the `text_encoder` in the `state_dict`.
            lora_scale (`float`):
                How much to scale the output of the lora linear layer before it is added with the output of the regular
                lora layer.
            low_cpu_mem_usage (`bool`, *optional*, defaults to `True` if torch version >= 1.9.0 else `False`):
                Speed up model loading only loading the pretrained weights and not initializing the weights. This also
                tries to not use more than 1x model size in CPU memory (including peak memory) while loading the model.
                Only supported for PyTorch >= 1.9.0. If you are using an older version of PyTorch, setting this
                argument to `True` will raise an error.
            adapter_name (`str`, *optional*, defaults to `"default"`):
                The name of the adapter to load the LoRA layers into, useful in the case of using multiple adapters
                with the same model. Defaults to the default name used in PEFT library - `"default"`.
        """
        low_cpu_mem_usage = low_cpu_mem_usage if low_cpu_mem_usage is not None else _LOW_CPU_MEM_USAGE_DEFAULT
        # If the serialization format is new (introduced in https://github.com/huggingface/diffusers/pull/2918),
        # then the `state_dict` keys should have `self.unet_name` and/or `self.text_encoder_name` as
        # their prefixes.
        keys = list(state_dict.keys())
        prefix = cls.text_encoder_name if prefix is None else prefix
=======
            image_batch_size = len(image)
>>>>>>> 78a01d51

        if prompt is not None and isinstance(prompt, str):
            prompt_batch_size = 1
        elif prompt is not None and isinstance(prompt, list):
            prompt_batch_size = len(prompt)
        elif prompt_embeds is not None:
            prompt_batch_size = prompt_embeds.shape[0]

        if image_batch_size != 1 and image_batch_size != prompt_batch_size:
            raise ValueError(
                f"If image batch size is not 1, image batch size must be same as prompt batch size. image batch size: {image_batch_size}, prompt batch size: {prompt_batch_size}"
            )

<<<<<<< HEAD
        # Safe prefix to check with.
        if any(cls.text_encoder_name in key for key in keys):
            # Load the layers corresponding to text encoder and make necessary adjustments.
            text_encoder_keys = [k for k in keys if k.startswith(prefix) and k.split(".")[0] == prefix]
            text_encoder_lora_state_dict = {
                k.replace(f"{prefix}.", ""): v for k, v in state_dict.items() if k in text_encoder_keys
            }

            if len(text_encoder_lora_state_dict) > 0:
                logger.info(f"Loading {prefix}.")
                rank = {}

                # Old diffusers to PEFT
                if any("to_out_lora" in k for k in text_encoder_lora_state_dict.keys()):
                    attention_modules = text_encoder_attn_modules(text_encoder)
                    text_encoder_lora_state_dict = convert_old_state_dict_to_peft(
                        attention_modules, text_encoder_lora_state_dict
                    )
                # New diffusers format to PEFT
                elif any("lora_linear_layer" in k for k in text_encoder_lora_state_dict.keys()):
                    attention_modules = text_encoder_attn_modules(text_encoder)
                    text_encoder_lora_state_dict = convert_diffusers_state_dict_to_peft(
                        attention_modules, text_encoder_lora_state_dict
                    )

                for name, _ in text_encoder_attn_modules(text_encoder):
                    rank_key = f"{name}.out_proj.lora_B.weight"
                    rank.update({rank_key: text_encoder_lora_state_dict[rank_key].shape[1]})

                patch_mlp = any(".mlp." in key for key in text_encoder_lora_state_dict.keys())
                if patch_mlp:
                    for name, _ in text_encoder_mlp_modules(text_encoder):
                        rank_key_fc1 = f"{name}.fc1.lora_B.weight"
                        rank_key_fc2 = f"{name}.fc2.lora_B.weight"
                        rank.update({rank_key_fc1: text_encoder_lora_state_dict[rank_key_fc1].shape[1]})
                        rank.update({rank_key_fc2: text_encoder_lora_state_dict[rank_key_fc2].shape[1]})

                # for diffusers format you always get the same rank everywhere
                # is it possible to load with PEFT
                if network_alphas is not None:
                    alpha_keys = [
                        k for k in network_alphas.keys() if k.startswith(prefix) and k.split(".")[0] == prefix
                    ]
                    network_alphas = {
                        k.replace(f"{prefix}.", ""): v for k, v in network_alphas.items() if k in alpha_keys
                    }

                if cls.use_peft_backend:
                    lora_rank = list(rank.values())[0]
                    alpha = lora_scale * lora_rank

                    text_encoder.load_adapter(adapter_state_dict=text_encoder_lora_state_dict, peft_config=lora_config)

                    text_encoder.to(device=text_encoder.device, dtype=text_encoder.dtype)
                else:
                    # raise deprecation warning
                    warnings.warn(
                        "You are using an old version of LoRA backend. This will be deprecated in the next releases in favor of PEFT"
                        " make sure to install the latest PEFT and transformers packages in the future.",
                        FutureWarning,
                    )

                    cls._modify_text_encoder(
                        text_encoder,
                        lora_scale,
                        network_alphas,
                        rank=rank,
                        patch_mlp=patch_mlp,
                        low_cpu_mem_usage=low_cpu_mem_usage,
                    )

                    is_pipeline_offloaded = _pipeline is not None and any(
                        isinstance(c, torch.nn.Module) and hasattr(c, "_hf_hook") for c in _pipeline.components.values()
                    )
                    if is_pipeline_offloaded and low_cpu_mem_usage:
                        low_cpu_mem_usage = True
                        logger.info(
                            f"Pipeline {_pipeline.__class__} is offloaded. Therefore low cpu mem usage loading is forced."
                        )

                    if low_cpu_mem_usage:
                        device = next(iter(text_encoder_lora_state_dict.values())).device
                        dtype = next(iter(text_encoder_lora_state_dict.values())).dtype
                        unexpected_keys = load_model_dict_into_meta(
                            text_encoder, text_encoder_lora_state_dict, device=device, dtype=dtype
                        )
                    else:
                        load_state_dict_results = text_encoder.load_state_dict(text_encoder_lora_state_dict, strict=False)
                        unexpected_keys = load_state_dict_results.unexpected_keys

                    if len(unexpected_keys) != 0:
                        raise ValueError(
                            f"failed to load text encoder state dict, unexpected keys: {load_state_dict_results.unexpected_keys}"
                        )

                    # <Unsafe code
                    # We can be sure that the following works as all we do is change the dtype and device of the text encoder
                    # Now we remove any existing hooks to
                    is_model_cpu_offload = False
                    is_sequential_cpu_offload = False
                    if _pipeline is not None:
                        for _, component in _pipeline.components.items():
                            if isinstance(component, torch.nn.Module):
                                if hasattr(component, "_hf_hook"):
                                    is_model_cpu_offload = isinstance(getattr(component, "_hf_hook"), CpuOffload)
                                    is_sequential_cpu_offload = isinstance(
                                        getattr(component, "_hf_hook"), AlignDevicesHook
                                    )
                                    logger.info(
                                        "Accelerate hooks detected. Since you have called `load_lora_weights()`, the previous hooks will be first removed. Then the LoRA parameters will be loaded and the hooks will be applied again."
                                    )
                                    remove_hook_from_module(component, recurse=is_sequential_cpu_offload)

                text_encoder.to(device=text_encoder.device, dtype=text_encoder.dtype)
    @property
    def lora_scale(self) -> float:
        # property function that returns the lora scale which can be set at run time by the pipeline.
        # if _lora_scale has not been set, return 1
        return self._lora_scale if hasattr(self, "_lora_scale") else 1.0

    def _remove_text_encoder_monkey_patch(self):
        self._remove_text_encoder_monkey_patch_classmethod(self.text_encoder)

    @classmethod
    def _remove_text_encoder_monkey_patch_classmethod(cls, text_encoder):
        for _, attn_module in text_encoder_attn_modules(text_encoder):
            if isinstance(attn_module.q_proj, PatchedLoraProjection):
                attn_module.q_proj.lora_linear_layer = None
                attn_module.k_proj.lora_linear_layer = None
                attn_module.v_proj.lora_linear_layer = None
                attn_module.out_proj.lora_linear_layer = None

        for _, mlp_module in text_encoder_mlp_modules(text_encoder):
            if isinstance(mlp_module.fc1, PatchedLoraProjection):
                mlp_module.fc1.lora_linear_layer = None
                mlp_module.fc2.lora_linear_layer = None

    @classmethod
    def _modify_text_encoder(
        cls,
        text_encoder,
        lora_scale=1,
        network_alphas=None,
        rank: Union[Dict[str, int], int] = 4,
        dtype=None,
        patch_mlp=False,
        low_cpu_mem_usage=False,
    ):
        r"""
        Monkey-patches the forward passes of attention modules of the text encoder.
        """

        def create_patched_linear_lora(model, network_alpha, rank, dtype, lora_parameters):
            linear_layer = model.regular_linear_layer if isinstance(model, PatchedLoraProjection) else model
            ctx = init_empty_weights if low_cpu_mem_usage else nullcontext
            with ctx():
                model = PatchedLoraProjection(linear_layer, lora_scale, network_alpha, rank, dtype=dtype)

            lora_parameters.extend(model.lora_linear_layer.parameters())
            return model

        # First, remove any monkey-patch that might have been applied before
        cls._remove_text_encoder_monkey_patch_classmethod(text_encoder)

        lora_parameters = []
        network_alphas = {} if network_alphas is None else network_alphas
        is_network_alphas_populated = len(network_alphas) > 0

        for name, attn_module in text_encoder_attn_modules(text_encoder):
            query_alpha = network_alphas.pop(name + ".to_q_lora.down.weight.alpha", None)
            key_alpha = network_alphas.pop(name + ".to_k_lora.down.weight.alpha", None)
            value_alpha = network_alphas.pop(name + ".to_v_lora.down.weight.alpha", None)
            out_alpha = network_alphas.pop(name + ".to_out_lora.down.weight.alpha", None)

            if isinstance(rank, dict):
                current_rank = rank.pop(f"{name}.out_proj.lora_linear_layer.up.weight")
            else:
                current_rank = rank

            attn_module.q_proj = create_patched_linear_lora(
                attn_module.q_proj, query_alpha, current_rank, dtype, lora_parameters
            )
            attn_module.k_proj = create_patched_linear_lora(
                attn_module.k_proj, key_alpha, current_rank, dtype, lora_parameters
            )
            attn_module.v_proj = create_patched_linear_lora(
                attn_module.v_proj, value_alpha, current_rank, dtype, lora_parameters
            )
            attn_module.out_proj = create_patched_linear_lora(
                attn_module.out_proj, out_alpha, current_rank, dtype, lora_parameters
            )

        if patch_mlp:
            for name, mlp_module in text_encoder_mlp_modules(text_encoder):
                fc1_alpha = network_alphas.pop(name + ".fc1.lora_linear_layer.down.weight.alpha", None)
                fc2_alpha = network_alphas.pop(name + ".fc2.lora_linear_layer.down.weight.alpha", None)

                current_rank_fc1 = rank.pop(f"{name}.fc1.lora_linear_layer.up.weight")
                current_rank_fc2 = rank.pop(f"{name}.fc2.lora_linear_layer.up.weight")

                mlp_module.fc1 = create_patched_linear_lora(
                    mlp_module.fc1, fc1_alpha, current_rank_fc1, dtype, lora_parameters
                )
                mlp_module.fc2 = create_patched_linear_lora(
                    mlp_module.fc2, fc2_alpha, current_rank_fc2, dtype, lora_parameters
                )

        if is_network_alphas_populated and len(network_alphas) > 0:
            raise ValueError(
                f"The `network_alphas` has to be empty at this point but has the following keys \n\n {', '.join(network_alphas.keys())}"
            )

        return lora_parameters




    @property
    def lora_scale(self) -> float:
        # property function that returns the lora scale which can be set at run time by the pipeline.
        # if _lora_scale has not been set, return 1
        return self._lora_scale if hasattr(self, "_lora_scale") else 1.0

    @classmethod	
    def _modify_text_encoder(	
        cls,	
        text_encoder,	
        lora_scale=1,	
        network_alphas=None,	
        rank: Union[Dict[str, int], int] = 4,	
        dtype=None,	
        patch_mlp=False,	
        low_cpu_mem_usage=False,	
    ):	
        r"""	
        Monkey-patches the forward passes of attention modules of the text encoder.	
        """	
        
        def create_patched_linear_lora(model, network_alpha, rank, dtype, lora_parameters):	
            linear_layer = model.regular_linear_layer if isinstance(model, PatchedLoraProjection) else model	
            ctx = init_empty_weights if low_cpu_mem_usage else nullcontext	
            with ctx():	
                model = PatchedLoraProjection(linear_layer, lora_scale, network_alpha, rank, dtype=dtype)	

            lora_parameters.extend(model.lora_linear_layer.parameters())	
            return model	

        # First, remove any monkey-patch that might have been applied before	
        cls._remove_text_encoder_monkey_patch_classmethod(text_encoder)	

        lora_parameters = []	
        network_alphas = {} if network_alphas is None else network_alphas	
        is_network_alphas_populated = len(network_alphas) > 0	

        for name, attn_module in text_encoder_attn_modules(text_encoder):	
            query_alpha = network_alphas.pop(name + ".to_q_lora.down.weight.alpha", None)	
            key_alpha = network_alphas.pop(name + ".to_k_lora.down.weight.alpha", None)	
            value_alpha = network_alphas.pop(name + ".to_v_lora.down.weight.alpha", None)	
            out_alpha = network_alphas.pop(name + ".to_out_lora.down.weight.alpha", None)	

            if isinstance(rank, dict):	
                current_rank = rank.pop(f"{name}.out_proj.lora_linear_layer.up.weight")	
            else:	
                current_rank = rank	

            attn_module.q_proj = create_patched_linear_lora(	
                attn_module.q_proj, query_alpha, current_rank, dtype, lora_parameters	
            )	
            attn_module.k_proj = create_patched_linear_lora(	
                attn_module.k_proj, key_alpha, current_rank, dtype, lora_parameters	
            )	
            attn_module.v_proj = create_patched_linear_lora(	
                attn_module.v_proj, value_alpha, current_rank, dtype, lora_parameters	
            )	
            attn_module.out_proj = create_patched_linear_lora(	
                attn_module.out_proj, out_alpha, current_rank, dtype, lora_parameters	
            )	

        if patch_mlp:	
            for name, mlp_module in text_encoder_mlp_modules(text_encoder):	
                fc1_alpha = network_alphas.pop(name + ".fc1.lora_linear_layer.down.weight.alpha", None)	
                fc2_alpha = network_alphas.pop(name + ".fc2.lora_linear_layer.down.weight.alpha", None)	

                current_rank_fc1 = rank.pop(f"{name}.fc1.lora_linear_layer.up.weight")	
                current_rank_fc2 = rank.pop(f"{name}.fc2.lora_linear_layer.up.weight")	

                mlp_module.fc1 = create_patched_linear_lora(	
                    mlp_module.fc1, fc1_alpha, current_rank_fc1, dtype, lora_parameters	
                )	
                mlp_module.fc2 = create_patched_linear_lora(	
                    mlp_module.fc2, fc2_alpha, current_rank_fc2, dtype, lora_parameters	
                )	

        if is_network_alphas_populated and len(network_alphas) > 0:	
            raise ValueError(	
                f"The `network_alphas` has to be empty at this point but has the following keys \n\n {', '.join(network_alphas.keys())}"	
            )	

        return lora_parameters

    @classmethod
    def save_lora_weights(
=======
    # Copied from diffusers.pipelines.controlnet.pipeline_controlnet.StableDiffusionControlNetPipeline.prepare_image
    def prepare_control_image(
>>>>>>> 78a01d51
        self,
        image,
        width,
        height,
        batch_size,
        num_images_per_prompt,
        device,
        dtype,
        do_classifier_free_guidance=False,
        guess_mode=False,
    ):
        image = self.control_image_processor.preprocess(image, height=height, width=width).to(dtype=torch.float32)
        image_batch_size = image.shape[0]

        if image_batch_size == 1:
            repeat_by = batch_size
        else:
            # image batch size is the same as prompt batch size
            repeat_by = num_images_per_prompt

        image = image.repeat_interleave(repeat_by, dim=0)

        image = image.to(device=device, dtype=dtype)

        if do_classifier_free_guidance and not guess_mode:
            image = torch.cat([image] * 2)

        return image

    # Copied from diffusers.pipelines.stable_diffusion.pipeline_stable_diffusion_img2img.StableDiffusionImg2ImgPipeline.get_timesteps
    def get_timesteps(self, num_inference_steps, strength, device):
        # get the original timestep using init_timestep
        init_timestep = min(int(num_inference_steps * strength), num_inference_steps)

        t_start = max(num_inference_steps - init_timestep, 0)
        timesteps = self.scheduler.timesteps[t_start * self.scheduler.order :]

        return timesteps, num_inference_steps - t_start

    # Copied from diffusers.pipelines.stable_diffusion.pipeline_stable_diffusion_img2img.StableDiffusionImg2ImgPipeline.prepare_latents
    def prepare_latents(self, image, timestep, batch_size, num_images_per_prompt, dtype, device, generator=None):
        if not isinstance(image, (torch.Tensor, PIL.Image.Image, list)):
            raise ValueError(
                f"`image` has to be of type `torch.Tensor`, `PIL.Image.Image` or list but is {type(image)}"
            )

        image = image.to(device=device, dtype=dtype)

        batch_size = batch_size * num_images_per_prompt

        if image.shape[1] == 4:
            init_latents = image

        else:
            if isinstance(generator, list) and len(generator) != batch_size:
                raise ValueError(
                    f"You have passed a list of generators of length {len(generator)}, but requested an effective batch"
                    f" size of {batch_size}. Make sure the batch size matches the length of the generators."
                )

            elif isinstance(generator, list):
                init_latents = [
                    self.vae.encode(image[i : i + 1]).latent_dist.sample(generator[i]) for i in range(batch_size)
                ]
                init_latents = torch.cat(init_latents, dim=0)
            else:
                init_latents = self.vae.encode(image).latent_dist.sample(generator)

            init_latents = self.vae.config.scaling_factor * init_latents

        if batch_size > init_latents.shape[0] and batch_size % init_latents.shape[0] == 0:
            # expand init_latents for batch_size
            deprecation_message = (
                f"You have passed {batch_size} text prompts (`prompt`), but only {init_latents.shape[0]} initial"
                " images (`image`). Initial images are now duplicating to match the number of text prompts. Note"
                " that this behavior is deprecated and will be removed in a version 1.0.0. Please make sure to update"
                " your script to pass as many initial images as text prompts to suppress this warning."
            )
            deprecate("len(prompt) != len(image)", "1.0.0", deprecation_message, standard_warn=False)
            additional_image_per_prompt = batch_size // init_latents.shape[0]
            init_latents = torch.cat([init_latents] * additional_image_per_prompt, dim=0)
        elif batch_size > init_latents.shape[0] and batch_size % init_latents.shape[0] != 0:
            raise ValueError(
                f"Cannot duplicate `image` of batch size {init_latents.shape[0]} to {batch_size} text prompts."
            )
        else:
            init_latents = torch.cat([init_latents], dim=0)

        shape = init_latents.shape
        noise = randn_tensor(shape, generator=generator, device=device, dtype=dtype)

        # get latents
        init_latents = self.scheduler.add_noise(init_latents, noise, timestep)
        latents = init_latents

        return latents

    @torch.no_grad()
    @replace_example_docstring(EXAMPLE_DOC_STRING)
    def __call__(
        self,
        prompt: Union[str, List[str]] = None,
        image: PipelineImageInput = None,
        control_image: PipelineImageInput = None,
        height: Optional[int] = None,
        width: Optional[int] = None,
        strength: float = 0.8,
        num_inference_steps: int = 50,
        guidance_scale: float = 7.5,
        negative_prompt: Optional[Union[str, List[str]]] = None,
        num_images_per_prompt: Optional[int] = 1,
        eta: float = 0.0,
        generator: Optional[Union[torch.Generator, List[torch.Generator]]] = None,
        latents: Optional[torch.FloatTensor] = None,
        prompt_embeds: Optional[torch.FloatTensor] = None,
        negative_prompt_embeds: Optional[torch.FloatTensor] = None,
        output_type: Optional[str] = "pil",
        return_dict: bool = True,
        callback: Optional[Callable[[int, int, torch.FloatTensor], None]] = None,
        callback_steps: int = 1,
        cross_attention_kwargs: Optional[Dict[str, Any]] = None,
        controlnet_conditioning_scale: Union[float, List[float]] = 0.8,
        guess_mode: bool = False,
        control_guidance_start: Union[float, List[float]] = 0.0,
        control_guidance_end: Union[float, List[float]] = 1.0,
    ):
        r"""
        The call function to the pipeline for generation.

        Args:
            prompt (`str` or `List[str]`, *optional*):
                The prompt or prompts to guide image generation. If not defined, you need to pass `prompt_embeds`.
            image (`torch.FloatTensor`, `PIL.Image.Image`, `np.ndarray`, `List[torch.FloatTensor]`, `List[PIL.Image.Image]`, `List[np.ndarray]`,:
                    `List[List[torch.FloatTensor]]`, `List[List[np.ndarray]]` or `List[List[PIL.Image.Image]]`):
                The initial image to be used as the starting point for the image generation process. Can also accept
                image latents as `image`, and if passing latents directly they are not encoded again.
            control_image (`torch.FloatTensor`, `PIL.Image.Image`, `np.ndarray`, `List[torch.FloatTensor]`, `List[PIL.Image.Image]`, `List[np.ndarray]`,:
                    `List[List[torch.FloatTensor]]`, `List[List[np.ndarray]]` or `List[List[PIL.Image.Image]]`):
                The ControlNet input condition to provide guidance to the `unet` for generation. If the type is
                specified as `torch.FloatTensor`, it is passed to ControlNet as is. `PIL.Image.Image` can also be
                accepted as an image. The dimensions of the output image defaults to `image`'s dimensions. If height
                and/or width are passed, `image` is resized accordingly. If multiple ControlNets are specified in
                `init`, images must be passed as a list such that each element of the list can be correctly batched for
                input to a single ControlNet.
            height (`int`, *optional*, defaults to `self.unet.config.sample_size * self.vae_scale_factor`):
                The height in pixels of the generated image.
            width (`int`, *optional*, defaults to `self.unet.config.sample_size * self.vae_scale_factor`):
                The width in pixels of the generated image.
            num_inference_steps (`int`, *optional*, defaults to 50):
                The number of denoising steps. More denoising steps usually lead to a higher quality image at the
                expense of slower inference.
            guidance_scale (`float`, *optional*, defaults to 7.5):
                A higher guidance scale value encourages the model to generate images closely linked to the text
                `prompt` at the expense of lower image quality. Guidance scale is enabled when `guidance_scale > 1`.
            negative_prompt (`str` or `List[str]`, *optional*):
                The prompt or prompts to guide what to not include in image generation. If not defined, you need to
                pass `negative_prompt_embeds` instead. Ignored when not using guidance (`guidance_scale < 1`).
            num_images_per_prompt (`int`, *optional*, defaults to 1):
                The number of images to generate per prompt.
            eta (`float`, *optional*, defaults to 0.0):
                Corresponds to parameter eta (η) from the [DDIM](https://arxiv.org/abs/2010.02502) paper. Only applies
                to the [`~schedulers.DDIMScheduler`], and is ignored in other schedulers.
            generator (`torch.Generator` or `List[torch.Generator]`, *optional*):
                A [`torch.Generator`](https://pytorch.org/docs/stable/generated/torch.Generator.html) to make
                generation deterministic.
            latents (`torch.FloatTensor`, *optional*):
                Pre-generated noisy latents sampled from a Gaussian distribution, to be used as inputs for image
                generation. Can be used to tweak the same generation with different prompts. If not provided, a latents
                tensor is generated by sampling using the supplied random `generator`.
            prompt_embeds (`torch.FloatTensor`, *optional*):
                Pre-generated text embeddings. Can be used to easily tweak text inputs (prompt weighting). If not
                provided, text embeddings are generated from the `prompt` input argument.
            negative_prompt_embeds (`torch.FloatTensor`, *optional*):
                Pre-generated negative text embeddings. Can be used to easily tweak text inputs (prompt weighting). If
                not provided, `negative_prompt_embeds` are generated from the `negative_prompt` input argument.
            output_type (`str`, *optional*, defaults to `"pil"`):
                The output format of the generated image. Choose between `PIL.Image` or `np.array`.
            return_dict (`bool`, *optional*, defaults to `True`):
                Whether or not to return a [`~pipelines.stable_diffusion.StableDiffusionPipelineOutput`] instead of a
                plain tuple.
            callback (`Callable`, *optional*):
                A function that calls every `callback_steps` steps during inference. The function is called with the
                following arguments: `callback(step: int, timestep: int, latents: torch.FloatTensor)`.
            callback_steps (`int`, *optional*, defaults to 1):
                The frequency at which the `callback` function is called. If not specified, the callback is called at
                every step.
            cross_attention_kwargs (`dict`, *optional*):
                A kwargs dictionary that if specified is passed along to the [`AttentionProcessor`] as defined in
                [`self.processor`](https://github.com/huggingface/diffusers/blob/main/src/diffusers/models/attention_processor.py).
            controlnet_conditioning_scale (`float` or `List[float]`, *optional*, defaults to 1.0):
                The outputs of the ControlNet are multiplied by `controlnet_conditioning_scale` before they are added
                to the residual in the original `unet`. If multiple ControlNets are specified in `init`, you can set
                the corresponding scale as a list.
            guess_mode (`bool`, *optional*, defaults to `False`):
                The ControlNet encoder tries to recognize the content of the input image even if you remove all
                prompts. A `guidance_scale` value between 3.0 and 5.0 is recommended.
            control_guidance_start (`float` or `List[float]`, *optional*, defaults to 0.0):
                The percentage of total steps at which the ControlNet starts applying.
            control_guidance_end (`float` or `List[float]`, *optional*, defaults to 1.0):
                The percentage of total steps at which the ControlNet stops applying.

        Examples:

        Returns:
            [`~pipelines.stable_diffusion.StableDiffusionPipelineOutput`] or `tuple`:
                If `return_dict` is `True`, [`~pipelines.stable_diffusion.StableDiffusionPipelineOutput`] is returned,
                otherwise a `tuple` is returned where the first element is a list with the generated images and the
                second element is a list of `bool`s indicating whether the corresponding generated image contains
                "not-safe-for-work" (nsfw) content.
        """
        controlnet = self.controlnet._orig_mod if is_compiled_module(self.controlnet) else self.controlnet

        # align format for control guidance
        if not isinstance(control_guidance_start, list) and isinstance(control_guidance_end, list):
            control_guidance_start = len(control_guidance_end) * [control_guidance_start]
        elif not isinstance(control_guidance_end, list) and isinstance(control_guidance_start, list):
            control_guidance_end = len(control_guidance_start) * [control_guidance_end]
        elif not isinstance(control_guidance_start, list) and not isinstance(control_guidance_end, list):
            mult = len(controlnet.nets) if isinstance(controlnet, MultiControlNetModel) else 1
            control_guidance_start, control_guidance_end = mult * [control_guidance_start], mult * [
                control_guidance_end
            ]

        # 1. Check inputs. Raise error if not correct
        self.check_inputs(
            prompt,
            control_image,
            callback_steps,
            negative_prompt,
            prompt_embeds,
            negative_prompt_embeds,
            controlnet_conditioning_scale,
            control_guidance_start,
            control_guidance_end,
        )

        # 2. Define call parameters
        if prompt is not None and isinstance(prompt, str):
            batch_size = 1
        elif prompt is not None and isinstance(prompt, list):
            batch_size = len(prompt)
        else:
            batch_size = prompt_embeds.shape[0]

        device = self._execution_device
        # here `guidance_scale` is defined analog to the guidance weight `w` of equation (2)
        # of the Imagen paper: https://arxiv.org/pdf/2205.11487.pdf . `guidance_scale = 1`
        # corresponds to doing no classifier free guidance.
        do_classifier_free_guidance = guidance_scale > 1.0

        if isinstance(controlnet, MultiControlNetModel) and isinstance(controlnet_conditioning_scale, float):
            controlnet_conditioning_scale = [controlnet_conditioning_scale] * len(controlnet.nets)

        global_pool_conditions = (
            controlnet.config.global_pool_conditions
            if isinstance(controlnet, ControlNetModel)
            else controlnet.nets[0].config.global_pool_conditions
        )
        guess_mode = guess_mode or global_pool_conditions

        # 3. Encode input prompt
        text_encoder_lora_scale = (
            cross_attention_kwargs.get("scale", None) if cross_attention_kwargs is not None else None
        )
        prompt_embeds, negative_prompt_embeds = self.encode_prompt(
            prompt,
            device,
            num_images_per_prompt,
            do_classifier_free_guidance,
            negative_prompt,
            prompt_embeds=prompt_embeds,
            negative_prompt_embeds=negative_prompt_embeds,
            lora_scale=text_encoder_lora_scale,
        )
        # For classifier free guidance, we need to do two forward passes.
        # Here we concatenate the unconditional and text embeddings into a single batch
        # to avoid doing two forward passes
        if do_classifier_free_guidance:
            prompt_embeds = torch.cat([negative_prompt_embeds, prompt_embeds])

        # 4. Prepare image
        image = self.image_processor.preprocess(image).to(dtype=torch.float32)

        # 5. Prepare controlnet_conditioning_image
        if isinstance(controlnet, ControlNetModel):
            control_image = self.prepare_control_image(
                image=control_image,
                width=width,
                height=height,
                batch_size=batch_size * num_images_per_prompt,
                num_images_per_prompt=num_images_per_prompt,
                device=device,
                dtype=controlnet.dtype,
                do_classifier_free_guidance=do_classifier_free_guidance,
                guess_mode=guess_mode,
            )
        elif isinstance(controlnet, MultiControlNetModel):
            control_images = []

            for control_image_ in control_image:
                control_image_ = self.prepare_control_image(
                    image=control_image_,
                    width=width,
                    height=height,
                    batch_size=batch_size * num_images_per_prompt,
                    num_images_per_prompt=num_images_per_prompt,
                    device=device,
                    dtype=controlnet.dtype,
                    do_classifier_free_guidance=do_classifier_free_guidance,
                    guess_mode=guess_mode,
                )

                control_images.append(control_image_)

            control_image = control_images
        else:
            assert False

        # 5. Prepare timesteps
        self.scheduler.set_timesteps(num_inference_steps, device=device)
        timesteps, num_inference_steps = self.get_timesteps(num_inference_steps, strength, device)
        latent_timestep = timesteps[:1].repeat(batch_size * num_images_per_prompt)

        # 6. Prepare latent variables
        latents = self.prepare_latents(
            image,
            latent_timestep,
            batch_size,
            num_images_per_prompt,
            prompt_embeds.dtype,
            device,
            generator,
        )

        # 7. Prepare extra step kwargs. TODO: Logic should ideally just be moved out of the pipeline
        extra_step_kwargs = self.prepare_extra_step_kwargs(generator, eta)

        # 7.1 Create tensor stating which controlnets to keep
        controlnet_keep = []
        for i in range(len(timesteps)):
            keeps = [
                1.0 - float(i / len(timesteps) < s or (i + 1) / len(timesteps) > e)
                for s, e in zip(control_guidance_start, control_guidance_end)
            ]
            controlnet_keep.append(keeps[0] if isinstance(controlnet, ControlNetModel) else keeps)

        # 8. Denoising loop
        num_warmup_steps = len(timesteps) - num_inference_steps * self.scheduler.order
        with self.progress_bar(total=num_inference_steps) as progress_bar:
            for i, t in enumerate(timesteps):
                # expand the latents if we are doing classifier free guidance
                latent_model_input = torch.cat([latents] * 2) if do_classifier_free_guidance else latents
                latent_model_input = self.scheduler.scale_model_input(latent_model_input, t)

                # controlnet(s) inference
                if guess_mode and do_classifier_free_guidance:
                    # Infer ControlNet only for the conditional batch.
                    control_model_input = latents
                    control_model_input = self.scheduler.scale_model_input(control_model_input, t)
                    controlnet_prompt_embeds = prompt_embeds.chunk(2)[1]
                else:
                    control_model_input = latent_model_input
                    controlnet_prompt_embeds = prompt_embeds

                if isinstance(controlnet_keep[i], list):
                    cond_scale = [c * s for c, s in zip(controlnet_conditioning_scale, controlnet_keep[i])]
                else:
                    controlnet_cond_scale = controlnet_conditioning_scale
                    if isinstance(controlnet_cond_scale, list):
                        controlnet_cond_scale = controlnet_cond_scale[0]
                    cond_scale = controlnet_cond_scale * controlnet_keep[i]

                down_block_res_samples, mid_block_res_sample = self.controlnet(
                    control_model_input,
                    t,
                    encoder_hidden_states=controlnet_prompt_embeds,
                    controlnet_cond=control_image,
                    conditioning_scale=cond_scale,
                    guess_mode=guess_mode,
                    return_dict=False,
                )

                if guess_mode and do_classifier_free_guidance:
                    # Infered ControlNet only for the conditional batch.
                    # To apply the output of ControlNet to both the unconditional and conditional batches,
                    # add 0 to the unconditional batch to keep it unchanged.
                    down_block_res_samples = [torch.cat([torch.zeros_like(d), d]) for d in down_block_res_samples]
                    mid_block_res_sample = torch.cat([torch.zeros_like(mid_block_res_sample), mid_block_res_sample])

                # predict the noise residual
                noise_pred = self.unet(
                    latent_model_input,
                    t,
                    encoder_hidden_states=prompt_embeds,
                    cross_attention_kwargs=cross_attention_kwargs,
                    down_block_additional_residuals=down_block_res_samples,
                    mid_block_additional_residual=mid_block_res_sample,
                    return_dict=False,
                )[0]

                # perform guidance
                if do_classifier_free_guidance:
                    noise_pred_uncond, noise_pred_text = noise_pred.chunk(2)
                    noise_pred = noise_pred_uncond + guidance_scale * (noise_pred_text - noise_pred_uncond)

                # compute the previous noisy sample x_t -> x_t-1
                latents = self.scheduler.step(noise_pred, t, latents, **extra_step_kwargs, return_dict=False)[0]

                # call the callback, if provided
                if i == len(timesteps) - 1 or ((i + 1) > num_warmup_steps and (i + 1) % self.scheduler.order == 0):
                    progress_bar.update()
                    if callback is not None and i % callback_steps == 0:
                        callback(i, t, latents)

        # If we do sequential model offloading, let's offload unet and controlnet
        # manually for max memory savings
        if hasattr(self, "final_offload_hook") and self.final_offload_hook is not None:
            self.unet.to("cpu")
            self.controlnet.to("cpu")
            torch.cuda.empty_cache()

        if not output_type == "latent":
            image = self.vae.decode(latents / self.vae.config.scaling_factor, return_dict=False)[0]
            image, has_nsfw_concept = self.run_safety_checker(image, device, prompt_embeds.dtype)
        else:
<<<<<<< HEAD
            raise ImportError("Offloading requires `accelerate v0.17.0` or higher.")

        is_model_cpu_offload = False
        is_sequential_cpu_offload = False
        for _, component in self.components.items():
            if isinstance(component, torch.nn.Module):
                if hasattr(component, "_hf_hook"):
                    is_model_cpu_offload = isinstance(getattr(component, "_hf_hook"), CpuOffload)
                    is_sequential_cpu_offload = isinstance(getattr(component, "_hf_hook"), AlignDevicesHook)
                    logger.info(
                        "Accelerate hooks detected. Since you have called `load_lora_weights()`, the previous hooks will be first removed. Then the LoRA parameters will be loaded and the hooks will be applied again."
                    )
                    remove_hook_from_module(component, recurse=is_sequential_cpu_offload)

        state_dict, network_alphas = self.lora_state_dict(
            pretrained_model_name_or_path_or_dict,
            unet_config=self.unet.config,
            **kwargs,
        )
        is_correct_format = all("lora" in key for key in state_dict.keys())
        if not is_correct_format:
            raise ValueError("Invalid LoRA checkpoint.")

        self.load_lora_into_unet(state_dict, network_alphas=network_alphas, unet=self.unet, _pipeline=self)
        text_encoder_state_dict = {k: v for k, v in state_dict.items() if "text_encoder." in k}
        if len(text_encoder_state_dict) > 0:
            self.load_lora_into_text_encoder(
                text_encoder_state_dict,
                network_alphas=network_alphas,
                text_encoder=self.text_encoder,
                prefix="text_encoder",
                lora_scale=self.lora_scale,
                _pipeline=self,
            )

        text_encoder_2_state_dict = {k: v for k, v in state_dict.items() if "text_encoder_2." in k}
        if len(text_encoder_2_state_dict) > 0:
            self.load_lora_into_text_encoder(
                text_encoder_2_state_dict,
                network_alphas=network_alphas,
                text_encoder=self.text_encoder_2,
                prefix="text_encoder_2",
                lora_scale=self.lora_scale,
                _pipeline=self,
            )

    @classmethod
    def save_lora_weights(
        self,
        save_directory: Union[str, os.PathLike],
        unet_lora_layers: Dict[str, Union[torch.nn.Module, torch.Tensor]] = None,
        text_encoder_lora_layers: Dict[str, Union[torch.nn.Module, torch.Tensor]] = None,
        text_encoder_2_lora_layers: Dict[str, Union[torch.nn.Module, torch.Tensor]] = None,
        is_main_process: bool = True,
        weight_name: str = None,
        save_function: Callable = None,
        safe_serialization: bool = True,
    ):
        r"""
        Save the LoRA parameters corresponding to the UNet and text encoder.

        Arguments:
            save_directory (`str` or `os.PathLike`):
                Directory to save LoRA parameters to. Will be created if it doesn't exist.
            unet_lora_layers (`Dict[str, torch.nn.Module]` or `Dict[str, torch.Tensor]`):
                State dict of the LoRA layers corresponding to the `unet`.
            text_encoder_lora_layers (`Dict[str, torch.nn.Module]` or `Dict[str, torch.Tensor]`):
                State dict of the LoRA layers corresponding to the `text_encoder`. Must explicitly pass the text
                encoder LoRA state dict because it comes from 🤗 Transformers.
            is_main_process (`bool`, *optional*, defaults to `True`):
                Whether the process calling this is the main process or not. Useful during distributed training and you
                need to call this function on all processes. In this case, set `is_main_process=True` only on the main
                process to avoid race conditions.
            save_function (`Callable`):
                The function to use to save the state dictionary. Useful during distributed training when you need to
                replace `torch.save` with another method. Can be configured with the environment variable
                `DIFFUSERS_SAVE_MODE`.
            safe_serialization (`bool`, *optional*, defaults to `True`):
                Whether to save the model using `safetensors` or the traditional PyTorch way with `pickle`.
        """
        state_dict = {}

        def pack_weights(layers, prefix):
            layers_weights = layers.state_dict() if isinstance(layers, torch.nn.Module) else layers
            layers_state_dict = {f"{prefix}.{module_name}": param for module_name, param in layers_weights.items()}
            return layers_state_dict

        if not (unet_lora_layers or text_encoder_lora_layers or text_encoder_2_lora_layers):
            raise ValueError(
                "You must pass at least one of `unet_lora_layers`, `text_encoder_lora_layers` or `text_encoder_2_lora_layers`."
            )
=======
            image = latents
            has_nsfw_concept = None

        if has_nsfw_concept is None:
            do_denormalize = [True] * image.shape[0]
        else:
            do_denormalize = [not has_nsfw for has_nsfw in has_nsfw_concept]
>>>>>>> 78a01d51

        image = self.image_processor.postprocess(image, output_type=output_type, do_denormalize=do_denormalize)

        # Offload all models
        self.maybe_free_model_hooks()

        if not return_dict:
            return (image, has_nsfw_concept)

        return StableDiffusionPipelineOutput(images=image, nsfw_content_detected=has_nsfw_concept)<|MERGE_RESOLUTION|>--- conflicted
+++ resolved
@@ -11,203 +11,289 @@
 # WITHOUT WARRANTIES OR CONDITIONS OF ANY KIND, either express or implied.
 # See the License for the specific language governing permissions and
 # limitations under the License.
-
-import inspect
-from typing import Any, Callable, Dict, List, Optional, Tuple, Union
-
-import numpy as np
-import PIL.Image
+import importlib
+import os
+import re
+import warnings
+from collections import defaultdict
+from contextlib import nullcontext
+from io import BytesIO
+from pathlib import Path
+from typing import Callable, Dict, List, Optional, Union
+
+import requests
+import safetensors
 import torch
-import torch.nn.functional as F
-from transformers import CLIPImageProcessor, CLIPTextModel, CLIPTokenizer
-
-from ...image_processor import PipelineImageInput, VaeImageProcessor
-from ...loaders import FromSingleFileMixin, LoraLoaderMixin, TextualInversionLoaderMixin
-from ...models import AutoencoderKL, ControlNetModel, UNet2DConditionModel
-from ...models.lora import adjust_lora_scale_text_encoder
-from ...schedulers import KarrasDiffusionSchedulers
-from ...utils import (
+from huggingface_hub import hf_hub_download, model_info
+from packaging import version
+from torch import nn
+
+from .models.modeling_utils import _LOW_CPU_MEM_USAGE_DEFAULT, load_model_dict_into_meta
+from .utils import (
+    DIFFUSERS_CACHE,
+    HF_HUB_OFFLINE,
+    _get_model_file,
+    convert_diffusers_state_dict_to_peft,
+    convert_old_state_dict_to_peft,
     deprecate,
+    is_accelerate_available,
+    is_omegaconf_available,
+    is_peft_available,
+    is_transformers_available,
     logging,
-    replace_example_docstring,
+    recurse_remove_peft_layers,
 )
-from ...utils.torch_utils import is_compiled_module, randn_tensor
-from ..pipeline_utils import DiffusionPipeline
-from ..stable_diffusion import StableDiffusionPipelineOutput
-from ..stable_diffusion.safety_checker import StableDiffusionSafetyChecker
-from .multicontrolnet import MultiControlNetModel
-
-
-logger = logging.get_logger(__name__)  # pylint: disable=invalid-name
-
-
-EXAMPLE_DOC_STRING = """
-    Examples:
-        ```py
-        >>> # !pip install opencv-python transformers accelerate
-        >>> from diffusers import StableDiffusionControlNetImg2ImgPipeline, ControlNetModel, UniPCMultistepScheduler
-        >>> from diffusers.utils import load_image
-        >>> import numpy as np
-        >>> import torch
-
-        >>> import cv2
-        >>> from PIL import Image
-
-        >>> # download an image
-        >>> image = load_image(
-        ...     "https://hf.co/datasets/huggingface/documentation-images/resolve/main/diffusers/input_image_vermeer.png"
-        ... )
-        >>> np_image = np.array(image)
-
-        >>> # get canny image
-        >>> np_image = cv2.Canny(np_image, 100, 200)
-        >>> np_image = np_image[:, :, None]
-        >>> np_image = np.concatenate([np_image, np_image, np_image], axis=2)
-        >>> canny_image = Image.fromarray(np_image)
-
-        >>> # load control net and stable diffusion v1-5
-        >>> controlnet = ControlNetModel.from_pretrained("lllyasviel/sd-controlnet-canny", torch_dtype=torch.float16)
-        >>> pipe = StableDiffusionControlNetImg2ImgPipeline.from_pretrained(
-        ...     "runwayml/stable-diffusion-v1-5", controlnet=controlnet, torch_dtype=torch.float16
-        ... )
-
-        >>> # speed up diffusion process with faster scheduler and memory optimization
-        >>> pipe.scheduler = UniPCMultistepScheduler.from_config(pipe.scheduler.config)
-        >>> pipe.enable_model_cpu_offload()
-
-        >>> # generate image
-        >>> generator = torch.manual_seed(0)
-        >>> image = pipe(
-        ...     "futuristic-looking woman",
-        ...     num_inference_steps=20,
-        ...     generator=generator,
-        ...     image=image,
-        ...     control_image=canny_image,
-        ... ).images[0]
-        ```
-"""
-
-
-def prepare_image(image):
-    if isinstance(image, torch.Tensor):
-        # Batch single image
-        if image.ndim == 3:
-            image = image.unsqueeze(0)
-
-        image = image.to(dtype=torch.float32)
+from .utils.import_utils import BACKENDS_MAPPING
+
+
+if is_transformers_available():
+    from transformers import CLIPTextModel, CLIPTextModelWithProjection
+
+if is_accelerate_available():
+    from accelerate import init_empty_weights
+    from accelerate.hooks import AlignDevicesHook, CpuOffload, remove_hook_from_module
+
+logger = logging.get_logger(__name__)
+
+TEXT_ENCODER_NAME = "text_encoder"
+UNET_NAME = "unet"
+
+LORA_WEIGHT_NAME = "pytorch_lora_weights.bin"
+LORA_WEIGHT_NAME_SAFE = "pytorch_lora_weights.safetensors"
+
+TEXT_INVERSION_NAME = "learned_embeds.bin"
+TEXT_INVERSION_NAME_SAFE = "learned_embeds.safetensors"
+
+CUSTOM_DIFFUSION_WEIGHT_NAME = "pytorch_custom_diffusion_weights.bin"
+CUSTOM_DIFFUSION_WEIGHT_NAME_SAFE = "pytorch_custom_diffusion_weights.safetensors"
+
+
+class PatchedLoraProjection(nn.Module):
+    def __init__(self, regular_linear_layer, lora_scale=1, network_alpha=None, rank=4, dtype=None):
+        super().__init__()
+        from .models.lora import LoRALinearLayer
+
+        self.regular_linear_layer = regular_linear_layer
+
+        device = self.regular_linear_layer.weight.device
+
+        if dtype is None:
+            dtype = self.regular_linear_layer.weight.dtype
+
+        self.lora_linear_layer = LoRALinearLayer(
+            self.regular_linear_layer.in_features,
+            self.regular_linear_layer.out_features,
+            network_alpha=network_alpha,
+            device=device,
+            dtype=dtype,
+            rank=rank,
+        )
+
+        self.lora_scale = lora_scale
+
+    # overwrite PyTorch's `state_dict` to be sure that only the 'regular_linear_layer' weights are saved
+    # when saving the whole text encoder model and when LoRA is unloaded or fused
+    def state_dict(self, *args, destination=None, prefix="", keep_vars=False):
+        if self.lora_linear_layer is None:
+            return self.regular_linear_layer.state_dict(
+                *args, destination=destination, prefix=prefix, keep_vars=keep_vars
+            )
+
+        return super().state_dict(*args, destination=destination, prefix=prefix, keep_vars=keep_vars)
+
+    def _fuse_lora(self, lora_scale=1.0):
+        if self.lora_linear_layer is None:
+            return
+
+        dtype, device = self.regular_linear_layer.weight.data.dtype, self.regular_linear_layer.weight.data.device
+
+        w_orig = self.regular_linear_layer.weight.data.float()
+        w_up = self.lora_linear_layer.up.weight.data.float()
+        w_down = self.lora_linear_layer.down.weight.data.float()
+
+        if self.lora_linear_layer.network_alpha is not None:
+            w_up = w_up * self.lora_linear_layer.network_alpha / self.lora_linear_layer.rank
+
+        fused_weight = w_orig + (lora_scale * torch.bmm(w_up[None, :], w_down[None, :])[0])
+        self.regular_linear_layer.weight.data = fused_weight.to(device=device, dtype=dtype)
+
+        # we can drop the lora layer now
+        self.lora_linear_layer = None
+
+        # offload the up and down matrices to CPU to not blow the memory
+        self.w_up = w_up.cpu()
+        self.w_down = w_down.cpu()
+        self.lora_scale = lora_scale
+
+    def _unfuse_lora(self):
+        if not (getattr(self, "w_up", None) is not None and getattr(self, "w_down", None) is not None):
+            return
+
+        fused_weight = self.regular_linear_layer.weight.data
+        dtype, device = fused_weight.dtype, fused_weight.device
+
+        w_up = self.w_up.to(device=device).float()
+        w_down = self.w_down.to(device).float()
+
+        unfused_weight = fused_weight.float() - (self.lora_scale * torch.bmm(w_up[None, :], w_down[None, :])[0])
+        self.regular_linear_layer.weight.data = unfused_weight.to(device=device, dtype=dtype)
+
+        self.w_up = None
+        self.w_down = None
+
+    def forward(self, input):
+        if self.lora_scale is None:
+            self.lora_scale = 1.0
+        if self.lora_linear_layer is None:
+            return self.regular_linear_layer(input)
+        return self.regular_linear_layer(input) + (self.lora_scale * self.lora_linear_layer(input))
+
+
+def text_encoder_attn_modules(text_encoder):
+    attn_modules = []
+
+    if isinstance(text_encoder, (CLIPTextModel, CLIPTextModelWithProjection)):
+        for i, layer in enumerate(text_encoder.text_model.encoder.layers):
+            name = f"text_model.encoder.layers.{i}.self_attn"
+            mod = layer.self_attn
+            attn_modules.append((name, mod))
     else:
-        # preprocess image
-        if isinstance(image, (PIL.Image.Image, np.ndarray)):
-            image = [image]
-
-        if isinstance(image, list) and isinstance(image[0], PIL.Image.Image):
-            image = [np.array(i.convert("RGB"))[None, :] for i in image]
-            image = np.concatenate(image, axis=0)
-        elif isinstance(image, list) and isinstance(image[0], np.ndarray):
-            image = np.concatenate([i[None, :] for i in image], axis=0)
-
-        image = image.transpose(0, 3, 1, 2)
-        image = torch.from_numpy(image).to(dtype=torch.float32) / 127.5 - 1.0
-
-    return image
-
-
-class StableDiffusionControlNetImg2ImgPipeline(
-    DiffusionPipeline, TextualInversionLoaderMixin, LoraLoaderMixin, FromSingleFileMixin
-):
-    r"""
-    Pipeline for image-to-image generation using Stable Diffusion with ControlNet guidance.
-
-    This model inherits from [`DiffusionPipeline`]. Check the superclass documentation for the generic methods
-    implemented for all pipelines (downloading, saving, running on a particular device, etc.).
-
-    The pipeline also inherits the following loading methods:
-        - [`~loaders.TextualInversionLoaderMixin.load_textual_inversion`] for loading textual inversion embeddings
-
-    Args:
-        vae ([`AutoencoderKL`]):
-            Variational Auto-Encoder (VAE) model to encode and decode images to and from latent representations.
-        text_encoder ([`~transformers.CLIPTextModel`]):
-            Frozen text-encoder ([clip-vit-large-patch14](https://huggingface.co/openai/clip-vit-large-patch14)).
-        tokenizer ([`~transformers.CLIPTokenizer`]):
-            A `CLIPTokenizer` to tokenize text.
-        unet ([`UNet2DConditionModel`]):
-            A `UNet2DConditionModel` to denoise the encoded image latents.
-        controlnet ([`ControlNetModel`] or `List[ControlNetModel]`):
-            Provides additional conditioning to the `unet` during the denoising process. If you set multiple
-            ControlNets as a list, the outputs from each ControlNet are added together to create one combined
-            additional conditioning.
-        scheduler ([`SchedulerMixin`]):
-            A scheduler to be used in combination with `unet` to denoise the encoded image latents. Can be one of
-            [`DDIMScheduler`], [`LMSDiscreteScheduler`], or [`PNDMScheduler`].
-        safety_checker ([`StableDiffusionSafetyChecker`]):
-            Classification module that estimates whether generated images could be considered offensive or harmful.
-            Please refer to the [model card](https://huggingface.co/runwayml/stable-diffusion-v1-5) for more details
-            about a model's potential harms.
-        feature_extractor ([`~transformers.CLIPImageProcessor`]):
-            A `CLIPImageProcessor` to extract features from generated images; used as inputs to the `safety_checker`.
-    """
-    model_cpu_offload_seq = "text_encoder->unet->vae"
-    _optional_components = ["safety_checker", "feature_extractor"]
-    _exclude_from_cpu_offload = ["safety_checker"]
-
-    def __init__(
-        self,
-        vae: AutoencoderKL,
-        text_encoder: CLIPTextModel,
-        tokenizer: CLIPTokenizer,
-        unet: UNet2DConditionModel,
-        controlnet: Union[ControlNetModel, List[ControlNetModel], Tuple[ControlNetModel], MultiControlNetModel],
-        scheduler: KarrasDiffusionSchedulers,
-        safety_checker: StableDiffusionSafetyChecker,
-        feature_extractor: CLIPImageProcessor,
-        requires_safety_checker: bool = True,
-    ):
+        raise ValueError(f"do not know how to get attention modules for: {text_encoder.__class__.__name__}")
+
+    return attn_modules
+
+
+def text_encoder_mlp_modules(text_encoder):
+    mlp_modules = []
+
+    if isinstance(text_encoder, (CLIPTextModel, CLIPTextModelWithProjection)):
+        for i, layer in enumerate(text_encoder.text_model.encoder.layers):
+            mlp_mod = layer.mlp
+            name = f"text_model.encoder.layers.{i}.mlp"
+            mlp_modules.append((name, mlp_mod))
+    else:
+        raise ValueError(f"do not know how to get mlp modules for: {text_encoder.__class__.__name__}")
+
+    return mlp_modules
+
+
+def text_encoder_lora_state_dict(text_encoder):
+    state_dict = {}
+
+    for name, module in text_encoder_attn_modules(text_encoder):
+        for k, v in module.q_proj.lora_linear_layer.state_dict().items():
+            state_dict[f"{name}.q_proj.lora_linear_layer.{k}"] = v
+
+        for k, v in module.k_proj.lora_linear_layer.state_dict().items():
+            state_dict[f"{name}.k_proj.lora_linear_layer.{k}"] = v
+
+        for k, v in module.v_proj.lora_linear_layer.state_dict().items():
+            state_dict[f"{name}.v_proj.lora_linear_layer.{k}"] = v
+
+        for k, v in module.out_proj.lora_linear_layer.state_dict().items():
+            state_dict[f"{name}.out_proj.lora_linear_layer.{k}"] = v
+
+    return state_dict
+
+
+class AttnProcsLayers(torch.nn.Module):
+    def __init__(self, state_dict: Dict[str, torch.Tensor]):
         super().__init__()
-
-        if safety_checker is None and requires_safety_checker:
-            logger.warning(
-                f"You have disabled the safety checker for {self.__class__} by passing `safety_checker=None`. Ensure"
-                " that you abide to the conditions of the Stable Diffusion license and do not expose unfiltered"
-                " results in services or applications open to the public. Both the diffusers team and Hugging Face"
-                " strongly recommend to keep the safety filter enabled in all public facing circumstances, disabling"
-                " it only for use-cases that involve analyzing network behavior or auditing its results. For more"
-                " information, please have a look at https://github.com/huggingface/diffusers/pull/254 ."
+        self.layers = torch.nn.ModuleList(state_dict.values())
+        self.mapping = dict(enumerate(state_dict.keys()))
+        self.rev_mapping = {v: k for k, v in enumerate(state_dict.keys())}
+
+        # .processor for unet, .self_attn for text encoder
+        self.split_keys = [".processor", ".self_attn"]
+
+        # we add a hook to state_dict() and load_state_dict() so that the
+        # naming fits with `unet.attn_processors`
+        def map_to(module, state_dict, *args, **kwargs):
+            new_state_dict = {}
+            for key, value in state_dict.items():
+                num = int(key.split(".")[1])  # 0 is always "layers"
+                new_key = key.replace(f"layers.{num}", module.mapping[num])
+                new_state_dict[new_key] = value
+
+            return new_state_dict
+
+        def remap_key(key, state_dict):
+            for k in self.split_keys:
+                if k in key:
+                    return key.split(k)[0] + k
+
+            raise ValueError(
+                f"There seems to be a problem with the state_dict: {set(state_dict.keys())}. {key} has to have one of {self.split_keys}."
             )
 
-        if safety_checker is not None and feature_extractor is None:
-            raise ValueError(
-                "Make sure to define a feature extractor when loading {self.__class__} if you want to use the safety"
-                " checker. If you do not want to use the safety checker, you can pass `'safety_checker=None'` instead."
-            )
-
-        if isinstance(controlnet, (list, tuple)):
-            controlnet = MultiControlNetModel(controlnet)
-
-        self.register_modules(
-            vae=vae,
-            text_encoder=text_encoder,
-            tokenizer=tokenizer,
-            unet=unet,
-            controlnet=controlnet,
-            scheduler=scheduler,
-            safety_checker=safety_checker,
-            feature_extractor=feature_extractor,
-        )
-        self.vae_scale_factor = 2 ** (len(self.vae.config.block_out_channels) - 1)
-        self.image_processor = VaeImageProcessor(vae_scale_factor=self.vae_scale_factor, do_convert_rgb=True)
-        self.control_image_processor = VaeImageProcessor(
-            vae_scale_factor=self.vae_scale_factor, do_convert_rgb=True, do_normalize=False
-        )
-        self.register_to_config(requires_safety_checker=requires_safety_checker)
-
-    # Copied from diffusers.pipelines.stable_diffusion.pipeline_stable_diffusion.StableDiffusionPipeline.enable_vae_slicing
-    def enable_vae_slicing(self):
+        def map_from(module, state_dict, *args, **kwargs):
+            all_keys = list(state_dict.keys())
+            for key in all_keys:
+                replace_key = remap_key(key, state_dict)
+                new_key = key.replace(replace_key, f"layers.{module.rev_mapping[replace_key]}")
+                state_dict[new_key] = state_dict[key]
+                del state_dict[key]
+
+        self._register_state_dict_hook(map_to)
+        self._register_load_state_dict_pre_hook(map_from, with_module=True)
+
+
+class UNet2DConditionLoadersMixin:
+    text_encoder_name = TEXT_ENCODER_NAME
+    unet_name = UNET_NAME
+
+    def load_attn_procs(self, pretrained_model_name_or_path_or_dict: Union[str, Dict[str, torch.Tensor]], **kwargs):
         r"""
-        Enable sliced VAE decoding. When this option is enabled, the VAE will split the input tensor in slices to
-        compute decoding in several steps. This is useful to save some memory and allow larger batch sizes.
+        Load pretrained attention processor layers into [`UNet2DConditionModel`]. Attention processor layers have to be
+        defined in
+        [`attention_processor.py`](https://github.com/huggingface/diffusers/blob/main/src/diffusers/models/attention_processor.py)
+        and be a `torch.nn.Module` class.
+
+        Parameters:
+            pretrained_model_name_or_path_or_dict (`str` or `os.PathLike` or `dict`):
+                Can be either:
+
+                    - A string, the model id (for example `google/ddpm-celebahq-256`) of a pretrained model hosted on
+                      the Hub.
+                    - A path to a directory (for example `./my_model_directory`) containing the model weights saved
+                      with [`ModelMixin.save_pretrained`].
+                    - A [torch state
+                      dict](https://pytorch.org/tutorials/beginner/saving_loading_models.html#what-is-a-state-dict).
+
+            cache_dir (`Union[str, os.PathLike]`, *optional*):
+                Path to a directory where a downloaded pretrained model configuration is cached if the standard cache
+                is not used.
+            force_download (`bool`, *optional*, defaults to `False`):
+                Whether or not to force the (re-)download of the model weights and configuration files, overriding the
+                cached versions if they exist.
+            resume_download (`bool`, *optional*, defaults to `False`):
+                Whether or not to resume downloading the model weights and configuration files. If set to `False`, any
+                incompletely downloaded files are deleted.
+            proxies (`Dict[str, str]`, *optional*):
+                A dictionary of proxy servers to use by protocol or endpoint, for example, `{'http': 'foo.bar:3128',
+                'http://hostname': 'foo.bar:4012'}`. The proxies are used on each request.
+            local_files_only (`bool`, *optional*, defaults to `False`):
+                Whether to only load local model weights and configuration files or not. If set to `True`, the model
+                won't be downloaded from the Hub.
+            use_auth_token (`str` or *bool*, *optional*):
+                The token to use as HTTP bearer authorization for remote files. If `True`, the token generated from
+                `diffusers-cli login` (stored in `~/.huggingface`) is used.
+            low_cpu_mem_usage (`bool`, *optional*, defaults to `True` if torch version >= 1.9.0 else `False`):
+                Speed up model loading only loading the pretrained weights and not initializing the weights. This also
+                tries to not use more than 1x model size in CPU memory (including peak memory) while loading the model.
+                Only supported for PyTorch >= 1.9.0. If you are using an older version of PyTorch, setting this
+                argument to `True` will raise an error.
+            revision (`str`, *optional*, defaults to `"main"`):
+                The specific model version to use. It can be a branch name, a tag name, a commit id, or any identifier
+                allowed by Git.
+            subfolder (`str`, *optional*, defaults to `""`):
+                The subfolder location of a model file within a larger model repository on the Hub or locally.
+            mirror (`str`, *optional*):
+                Mirror source to resolve accessibility issues if you’re downloading a model in China. We do not
+                guarantee the timeliness or safety of the source, and you should refer to the mirror site for more
+                information.
+
         """
-<<<<<<< HEAD
         from .models.attention_processor import (
             CustomDiffusionAttnProcessor,
         )
@@ -305,51 +391,78 @@
         if is_lora:
             # correct keys
             state_dict, network_alphas = self.convert_state_dict_legacy_attn_format(state_dict, network_alphas)
-=======
-        self.vae.enable_slicing()
->>>>>>> 78a01d51
-
-    # Copied from diffusers.pipelines.stable_diffusion.pipeline_stable_diffusion.StableDiffusionPipeline.disable_vae_slicing
-    def disable_vae_slicing(self):
-        r"""
-        Disable sliced VAE decoding. If `enable_vae_slicing` was previously enabled, this method will go back to
-        computing decoding in one step.
-        """
-        self.vae.disable_slicing()
-
-    # Copied from diffusers.pipelines.stable_diffusion.pipeline_stable_diffusion.StableDiffusionPipeline.enable_vae_tiling
-    def enable_vae_tiling(self):
-        r"""
-        Enable tiled VAE decoding. When this option is enabled, the VAE will split the input tensor into tiles to
-        compute decoding and encoding in several steps. This is useful for saving a large amount of memory and to allow
-        processing larger images.
-        """
-        self.vae.enable_tiling()
-
-    # Copied from diffusers.pipelines.stable_diffusion.pipeline_stable_diffusion.StableDiffusionPipeline.disable_vae_tiling
-    def disable_vae_tiling(self):
-        r"""
-        Disable tiled VAE decoding. If `enable_vae_tiling` was previously enabled, this method will go back to
-        computing decoding in one step.
-        """
-        self.vae.disable_tiling()
-
-    # Copied from diffusers.pipelines.stable_diffusion.pipeline_stable_diffusion.StableDiffusionPipeline._encode_prompt
-    def _encode_prompt(
-        self,
-        prompt,
-        device,
-        num_images_per_prompt,
-        do_classifier_free_guidance,
-        negative_prompt=None,
-        prompt_embeds: Optional[torch.FloatTensor] = None,
-        negative_prompt_embeds: Optional[torch.FloatTensor] = None,
-        lora_scale: Optional[float] = None,
-    ):
-        deprecation_message = "`_encode_prompt()` is deprecated and it will be removed in a future version. Use `encode_prompt()` instead. Also, be aware that the output format changed from a concatenated tensor to a tuple."
-        deprecate("_encode_prompt()", "1.0.0", deprecation_message, standard_warn=False)
-
-<<<<<<< HEAD
+
+            if network_alphas is not None:
+                network_alphas_keys = list(network_alphas.keys())
+                used_network_alphas_keys = set()
+
+            lora_grouped_dict = defaultdict(dict)
+            mapped_network_alphas = {}
+
+            all_keys = list(state_dict.keys())
+            for key in all_keys:
+                value = state_dict.pop(key)
+                attn_processor_key, sub_key = ".".join(key.split(".")[:-3]), ".".join(key.split(".")[-3:])
+                lora_grouped_dict[attn_processor_key][sub_key] = value
+
+                # Create another `mapped_network_alphas` dictionary so that we can properly map them.
+                if network_alphas is not None:
+                    for k in network_alphas_keys:
+                        if k.replace(".alpha", "") in key:
+                            mapped_network_alphas.update({attn_processor_key: network_alphas.get(k)})
+                            used_network_alphas_keys.add(k)
+
+            if not is_network_alphas_none:
+                if len(set(network_alphas_keys) - used_network_alphas_keys) > 0:
+                    raise ValueError(
+                        f"The `network_alphas` has to be empty at this point but has the following keys \n\n {', '.join(network_alphas.keys())}"
+                    )
+
+            if len(state_dict) > 0:
+                raise ValueError(
+                    f"The `state_dict` has to be empty at this point but has the following keys \n\n {', '.join(state_dict.keys())}"
+                )
+
+            for key, value_dict in lora_grouped_dict.items():
+                attn_processor = self
+                for sub_key in key.split("."):
+                    attn_processor = getattr(attn_processor, sub_key)
+
+                # Process non-attention layers, which don't have to_{k,v,q,out_proj}_lora layers
+                # or add_{k,v,q,out_proj}_proj_lora layers.
+                rank = value_dict["lora.down.weight"].shape[0]
+
+                if isinstance(attn_processor, LoRACompatibleConv):
+                    in_features = attn_processor.in_channels
+                    out_features = attn_processor.out_channels
+                    kernel_size = attn_processor.kernel_size
+
+                    ctx = init_empty_weights if low_cpu_mem_usage else nullcontext
+                    with ctx():
+                        lora = LoRAConv2dLayer(
+                            in_features=in_features,
+                            out_features=out_features,
+                            rank=rank,
+                            kernel_size=kernel_size,
+                            stride=attn_processor.stride,
+                            padding=attn_processor.padding,
+                            network_alpha=mapped_network_alphas.get(key),
+                        )
+                elif isinstance(attn_processor, LoRACompatibleLinear):
+                    ctx = init_empty_weights if low_cpu_mem_usage else nullcontext
+                    with ctx():
+                        lora = LoRALinearLayer(
+                            attn_processor.in_features,
+                            attn_processor.out_features,
+                            rank,
+                            mapped_network_alphas.get(key),
+                        )
+                else:
+                    raise ValueError(f"Module {key} is not a LoRACompatibleConv or LoRACompatibleLinear module.")
+
+                value_dict = {k.replace("lora.", ""): v for k, v in value_dict.items()}
+                lora_layers_list.append((attn_processor, lora))
+
                 if low_cpu_mem_usage:
                     device = next(iter(value_dict.values())).device
                     dtype = next(iter(value_dict.values())).dtype
@@ -414,25 +527,9 @@
         # set lora layers
         for target_module, lora_layer in lora_layers_list:
             target_module.set_lora_layer(lora_layer)
-=======
-        prompt_embeds_tuple = self.encode_prompt(
-            prompt=prompt,
-            device=device,
-            num_images_per_prompt=num_images_per_prompt,
-            do_classifier_free_guidance=do_classifier_free_guidance,
-            negative_prompt=negative_prompt,
-            prompt_embeds=prompt_embeds,
-            negative_prompt_embeds=negative_prompt_embeds,
-            lora_scale=lora_scale,
-        )
-
-        # concatenate for backwards comp
-        prompt_embeds = torch.cat([prompt_embeds_tuple[1], prompt_embeds_tuple[0]])
->>>>>>> 78a01d51
-
-        return prompt_embeds
-
-<<<<<<< HEAD
+
+        self.to(dtype=self.dtype, device=self.device)
+
         # Offload back.
         if is_model_cpu_offload:
             _pipeline.enable_model_cpu_offload()
@@ -468,296 +565,327 @@
         return state_dict, network_alphas
 
     def save_attn_procs(
-=======
-    # Copied from diffusers.pipelines.stable_diffusion.pipeline_stable_diffusion.StableDiffusionPipeline.encode_prompt
-    def encode_prompt(
->>>>>>> 78a01d51
         self,
-        prompt,
-        device,
-        num_images_per_prompt,
-        do_classifier_free_guidance,
-        negative_prompt=None,
-        prompt_embeds: Optional[torch.FloatTensor] = None,
-        negative_prompt_embeds: Optional[torch.FloatTensor] = None,
-        lora_scale: Optional[float] = None,
+        save_directory: Union[str, os.PathLike],
+        is_main_process: bool = True,
+        weight_name: str = None,
+        save_function: Callable = None,
+        safe_serialization: bool = True,
+        **kwargs,
     ):
         r"""
-        Encodes the prompt into text encoder hidden states.
-
-        Args:
-            prompt (`str` or `List[str]`, *optional*):
-                prompt to be encoded
-            device: (`torch.device`):
-                torch device
-            num_images_per_prompt (`int`):
-                number of images that should be generated per prompt
-            do_classifier_free_guidance (`bool`):
-                whether to use classifier free guidance or not
-            negative_prompt (`str` or `List[str]`, *optional*):
-                The prompt or prompts not to guide the image generation. If not defined, one has to pass
-                `negative_prompt_embeds` instead. Ignored when not using guidance (i.e., ignored if `guidance_scale` is
-                less than `1`).
-            prompt_embeds (`torch.FloatTensor`, *optional*):
-                Pre-generated text embeddings. Can be used to easily tweak text inputs, *e.g.* prompt weighting. If not
-                provided, text embeddings will be generated from `prompt` input argument.
-            negative_prompt_embeds (`torch.FloatTensor`, *optional*):
-                Pre-generated negative text embeddings. Can be used to easily tweak text inputs, *e.g.* prompt
-                weighting. If not provided, negative_prompt_embeds will be generated from `negative_prompt` input
-                argument.
-            lora_scale (`float`, *optional*):
-                A lora scale that will be applied to all LoRA layers of the text encoder if LoRA layers are loaded.
+        Save an attention processor to a directory so that it can be reloaded using the
+        [`~loaders.UNet2DConditionLoadersMixin.load_attn_procs`] method.
+
+        Arguments:
+            save_directory (`str` or `os.PathLike`):
+                Directory to save an attention processor to. Will be created if it doesn't exist.
+            is_main_process (`bool`, *optional*, defaults to `True`):
+                Whether the process calling this is the main process or not. Useful during distributed training and you
+                need to call this function on all processes. In this case, set `is_main_process=True` only on the main
+                process to avoid race conditions.
+            save_function (`Callable`):
+                The function to use to save the state dictionary. Useful during distributed training when you need to
+                replace `torch.save` with another method. Can be configured with the environment variable
+                `DIFFUSERS_SAVE_MODE`.
+            safe_serialization (`bool`, *optional*, defaults to `True`):
+                Whether to save the model using `safetensors` or the traditional PyTorch way with `pickle`.
         """
-        # set lora scale so that monkey patched LoRA
-        # function of text encoder can correctly access it
-        if lora_scale is not None and isinstance(self, LoraLoaderMixin):
-            self._lora_scale = lora_scale
-
-            # dynamically adjust the LoRA scale
-            adjust_lora_scale_text_encoder(self.text_encoder, lora_scale, self.use_peft_backend)
-
-        if prompt is not None and isinstance(prompt, str):
-            batch_size = 1
-        elif prompt is not None and isinstance(prompt, list):
-            batch_size = len(prompt)
+        from .models.attention_processor import (
+            CustomDiffusionAttnProcessor,
+            CustomDiffusionAttnProcessor2_0,
+            CustomDiffusionXFormersAttnProcessor,
+        )
+
+        if os.path.isfile(save_directory):
+            logger.error(f"Provided path ({save_directory}) should be a directory, not a file")
+            return
+
+        if save_function is None:
+            if safe_serialization:
+
+                def save_function(weights, filename):
+                    return safetensors.torch.save_file(weights, filename, metadata={"format": "pt"})
+
+            else:
+                save_function = torch.save
+
+        os.makedirs(save_directory, exist_ok=True)
+
+        is_custom_diffusion = any(
+            isinstance(
+                x,
+                (CustomDiffusionAttnProcessor, CustomDiffusionAttnProcessor2_0, CustomDiffusionXFormersAttnProcessor),
+            )
+            for (_, x) in self.attn_processors.items()
+        )
+        if is_custom_diffusion:
+            model_to_save = AttnProcsLayers(
+                {
+                    y: x
+                    for (y, x) in self.attn_processors.items()
+                    if isinstance(
+                        x,
+                        (
+                            CustomDiffusionAttnProcessor,
+                            CustomDiffusionAttnProcessor2_0,
+                            CustomDiffusionXFormersAttnProcessor,
+                        ),
+                    )
+                }
+            )
+            state_dict = model_to_save.state_dict()
+            for name, attn in self.attn_processors.items():
+                if len(attn.state_dict()) == 0:
+                    state_dict[name] = {}
         else:
-            batch_size = prompt_embeds.shape[0]
-
-        if prompt_embeds is None:
-            # textual inversion: procecss multi-vector tokens if necessary
-            if isinstance(self, TextualInversionLoaderMixin):
-                prompt = self.maybe_convert_prompt(prompt, self.tokenizer)
-
-            text_inputs = self.tokenizer(
-                prompt,
-                padding="max_length",
-                max_length=self.tokenizer.model_max_length,
-                truncation=True,
-                return_tensors="pt",
+            model_to_save = AttnProcsLayers(self.attn_processors)
+            state_dict = model_to_save.state_dict()
+
+        if weight_name is None:
+            if safe_serialization:
+                weight_name = CUSTOM_DIFFUSION_WEIGHT_NAME_SAFE if is_custom_diffusion else LORA_WEIGHT_NAME_SAFE
+            else:
+                weight_name = CUSTOM_DIFFUSION_WEIGHT_NAME if is_custom_diffusion else LORA_WEIGHT_NAME
+
+        # Save the model
+        save_function(state_dict, os.path.join(save_directory, weight_name))
+        logger.info(f"Model weights saved in {os.path.join(save_directory, weight_name)}")
+
+    def fuse_lora(self, lora_scale=1.0):
+        self.lora_scale = lora_scale
+        self.apply(self._fuse_lora_apply)
+
+    def _fuse_lora_apply(self, module):
+        if hasattr(module, "_fuse_lora"):
+            module._fuse_lora(self.lora_scale)
+
+    def unfuse_lora(self):
+        self.apply(self._unfuse_lora_apply)
+
+    def _unfuse_lora_apply(self, module):
+        if hasattr(module, "_unfuse_lora"):
+            module._unfuse_lora()
+
+
+def load_textual_inversion_state_dicts(pretrained_model_name_or_paths, **kwargs):
+    cache_dir = kwargs.pop("cache_dir", DIFFUSERS_CACHE)
+    force_download = kwargs.pop("force_download", False)
+    resume_download = kwargs.pop("resume_download", False)
+    proxies = kwargs.pop("proxies", None)
+    local_files_only = kwargs.pop("local_files_only", HF_HUB_OFFLINE)
+    use_auth_token = kwargs.pop("use_auth_token", None)
+    revision = kwargs.pop("revision", None)
+    subfolder = kwargs.pop("subfolder", None)
+    weight_name = kwargs.pop("weight_name", None)
+    use_safetensors = kwargs.pop("use_safetensors", None)
+
+    allow_pickle = False
+    if use_safetensors is None:
+        use_safetensors = True
+        allow_pickle = True
+
+    user_agent = {
+        "file_type": "text_inversion",
+        "framework": "pytorch",
+    }
+    state_dicts = []
+    for pretrained_model_name_or_path in pretrained_model_name_or_paths:
+        if not isinstance(pretrained_model_name_or_path, (dict, torch.Tensor)):
+            # 3.1. Load textual inversion file
+            model_file = None
+
+            # Let's first try to load .safetensors weights
+            if (use_safetensors and weight_name is None) or (
+                weight_name is not None and weight_name.endswith(".safetensors")
+            ):
+                try:
+                    model_file = _get_model_file(
+                        pretrained_model_name_or_path,
+                        weights_name=weight_name or TEXT_INVERSION_NAME_SAFE,
+                        cache_dir=cache_dir,
+                        force_download=force_download,
+                        resume_download=resume_download,
+                        proxies=proxies,
+                        local_files_only=local_files_only,
+                        use_auth_token=use_auth_token,
+                        revision=revision,
+                        subfolder=subfolder,
+                        user_agent=user_agent,
+                    )
+                    state_dict = safetensors.torch.load_file(model_file, device="cpu")
+                except Exception as e:
+                    if not allow_pickle:
+                        raise e
+
+                    model_file = None
+
+            if model_file is None:
+                model_file = _get_model_file(
+                    pretrained_model_name_or_path,
+                    weights_name=weight_name or TEXT_INVERSION_NAME,
+                    cache_dir=cache_dir,
+                    force_download=force_download,
+                    resume_download=resume_download,
+                    proxies=proxies,
+                    local_files_only=local_files_only,
+                    use_auth_token=use_auth_token,
+                    revision=revision,
+                    subfolder=subfolder,
+                    user_agent=user_agent,
+                )
+                state_dict = torch.load(model_file, map_location="cpu")
+        else:
+            state_dict = pretrained_model_name_or_path
+
+        state_dicts.append(state_dict)
+
+    return state_dicts
+
+
+class TextualInversionLoaderMixin:
+    r"""
+    Load textual inversion tokens and embeddings to the tokenizer and text encoder.
+    """
+
+    def maybe_convert_prompt(self, prompt: Union[str, List[str]], tokenizer: "PreTrainedTokenizer"):  # noqa: F821
+        r"""
+        Processes prompts that include a special token corresponding to a multi-vector textual inversion embedding to
+        be replaced with multiple special tokens each corresponding to one of the vectors. If the prompt has no textual
+        inversion token or if the textual inversion token is a single vector, the input prompt is returned.
+
+        Parameters:
+            prompt (`str` or list of `str`):
+                The prompt or prompts to guide the image generation.
+            tokenizer (`PreTrainedTokenizer`):
+                The tokenizer responsible for encoding the prompt into input tokens.
+
+        Returns:
+            `str` or list of `str`: The converted prompt
+        """
+        if not isinstance(prompt, List):
+            prompts = [prompt]
+        else:
+            prompts = prompt
+
+        prompts = [self._maybe_convert_prompt(p, tokenizer) for p in prompts]
+
+        if not isinstance(prompt, List):
+            return prompts[0]
+
+        return prompts
+
+    def _maybe_convert_prompt(self, prompt: str, tokenizer: "PreTrainedTokenizer"):  # noqa: F821
+        r"""
+        Maybe convert a prompt into a "multi vector"-compatible prompt. If the prompt includes a token that corresponds
+        to a multi-vector textual inversion embedding, this function will process the prompt so that the special token
+        is replaced with multiple special tokens each corresponding to one of the vectors. If the prompt has no textual
+        inversion token or a textual inversion token that is a single vector, the input prompt is simply returned.
+
+        Parameters:
+            prompt (`str`):
+                The prompt to guide the image generation.
+            tokenizer (`PreTrainedTokenizer`):
+                The tokenizer responsible for encoding the prompt into input tokens.
+
+        Returns:
+            `str`: The converted prompt
+        """
+        tokens = tokenizer.tokenize(prompt)
+        unique_tokens = set(tokens)
+        for token in unique_tokens:
+            if token in tokenizer.added_tokens_encoder:
+                replacement = token
+                i = 1
+                while f"{token}_{i}" in tokenizer.added_tokens_encoder:
+                    replacement += f" {token}_{i}"
+                    i += 1
+
+                prompt = prompt.replace(token, replacement)
+
+        return prompt
+
+    def _check_text_inv_inputs(self, tokenizer, text_encoder, pretrained_model_name_or_paths, tokens):
+        if tokenizer is None:
+            raise ValueError(
+                f"{self.__class__.__name__} requires `self.tokenizer` or passing a `tokenizer` of type `PreTrainedTokenizer` for calling"
+                f" `{self.load_textual_inversion.__name__}`"
             )
-            text_input_ids = text_inputs.input_ids
-            untruncated_ids = self.tokenizer(prompt, padding="longest", return_tensors="pt").input_ids
-
-            if untruncated_ids.shape[-1] >= text_input_ids.shape[-1] and not torch.equal(
-                text_input_ids, untruncated_ids
-            ):
-                removed_text = self.tokenizer.batch_decode(
-                    untruncated_ids[:, self.tokenizer.model_max_length - 1 : -1]
+
+        if text_encoder is None:
+            raise ValueError(
+                f"{self.__class__.__name__} requires `self.text_encoder` or passing a `text_encoder` of type `PreTrainedModel` for calling"
+                f" `{self.load_textual_inversion.__name__}`"
+            )
+
+        if len(pretrained_model_name_or_paths) != len(tokens):
+            raise ValueError(
+                f"You have passed a list of models of length {len(pretrained_model_name_or_paths)}, and list of tokens of length {len(tokens)} "
+                f"Make sure both lists have the same length."
+            )
+
+        valid_tokens = [t for t in tokens if t is not None]
+        if len(set(valid_tokens)) < len(valid_tokens):
+            raise ValueError(f"You have passed a list of tokens that contains duplicates: {tokens}")
+
+    @staticmethod
+    def _retrieve_tokens_and_embeddings(tokens, state_dicts, tokenizer):
+        all_tokens = []
+        all_embeddings = []
+        for state_dict, token in zip(state_dicts, tokens):
+            if isinstance(state_dict, torch.Tensor):
+                if token is None:
+                    raise ValueError(
+                        "You are trying to load a textual inversion embedding that has been saved as a PyTorch tensor. Make sure to pass the name of the corresponding token in this case: `token=...`."
+                    )
+                loaded_token = token
+                embedding = state_dict
+            elif len(state_dict) == 1:
+                # diffusers
+                loaded_token, embedding = next(iter(state_dict.items()))
+            elif "string_to_param" in state_dict:
+                # A1111
+                loaded_token = state_dict["name"]
+                embedding = state_dict["string_to_param"]["*"]
+            else:
+                raise ValueError(
+                    f"Loaded state dictonary is incorrect: {state_dict}. \n\n"
+                    "Please verify that the loaded state dictionary of the textual embedding either only has a single key or includes the `string_to_param`"
+                    " input key."
                 )
-                logger.warning(
-                    "The following part of your input was truncated because CLIP can only handle sequences up to"
-                    f" {self.tokenizer.model_max_length} tokens: {removed_text}"
+
+            if token is not None and loaded_token != token:
+                logger.info(f"The loaded token: {loaded_token} is overwritten by the passed token {token}.")
+            else:
+                token = loaded_token
+
+            if token in tokenizer.get_vocab():
+                raise ValueError(
+                    f"Token {token} already in tokenizer vocabulary. Please choose a different token name or remove {token} and embedding from the tokenizer and text encoder."
                 )
 
-            if hasattr(self.text_encoder.config, "use_attention_mask") and self.text_encoder.config.use_attention_mask:
-                attention_mask = text_inputs.attention_mask.to(device)
-            else:
-                attention_mask = None
-
-            prompt_embeds = self.text_encoder(
-                text_input_ids.to(device),
-                attention_mask=attention_mask,
-            )
-            prompt_embeds = prompt_embeds[0]
-
-        if self.text_encoder is not None:
-            prompt_embeds_dtype = self.text_encoder.dtype
-        elif self.unet is not None:
-            prompt_embeds_dtype = self.unet.dtype
-        else:
-            prompt_embeds_dtype = prompt_embeds.dtype
-
-        prompt_embeds = prompt_embeds.to(dtype=prompt_embeds_dtype, device=device)
-
-        bs_embed, seq_len, _ = prompt_embeds.shape
-        # duplicate text embeddings for each generation per prompt, using mps friendly method
-        prompt_embeds = prompt_embeds.repeat(1, num_images_per_prompt, 1)
-        prompt_embeds = prompt_embeds.view(bs_embed * num_images_per_prompt, seq_len, -1)
-
-        # get unconditional embeddings for classifier free guidance
-        if do_classifier_free_guidance and negative_prompt_embeds is None:
-            uncond_tokens: List[str]
-            if negative_prompt is None:
-                uncond_tokens = [""] * batch_size
-            elif prompt is not None and type(prompt) is not type(negative_prompt):
-                raise TypeError(
-                    f"`negative_prompt` should be the same type to `prompt`, but got {type(negative_prompt)} !="
-                    f" {type(prompt)}."
+            all_tokens.append(token)
+            all_embeddings.append(embedding)
+
+        return all_tokens, all_embeddings
+
+    @staticmethod
+    def _extend_tokens_and_embeddings(tokens, embeddings, tokenizer):
+        all_tokens = []
+        all_embeddings = []
+
+        for embedding, token in zip(embeddings, tokens):
+            if f"{token}_1" in tokenizer.get_vocab():
+                multi_vector_tokens = [token]
+                i = 1
+                while f"{token}_{i}" in tokenizer.added_tokens_encoder:
+                    multi_vector_tokens.append(f"{token}_{i}")
+                    i += 1
+
+                raise ValueError(
+                    f"Multi-vector Token {multi_vector_tokens} already in tokenizer vocabulary. Please choose a different token name or remove the {multi_vector_tokens} and embedding from the tokenizer and text encoder."
                 )
-            elif isinstance(negative_prompt, str):
-                uncond_tokens = [negative_prompt]
-            elif batch_size != len(negative_prompt):
-                raise ValueError(
-                    f"`negative_prompt`: {negative_prompt} has batch size {len(negative_prompt)}, but `prompt`:"
-                    f" {prompt} has batch size {batch_size}. Please make sure that passed `negative_prompt` matches"
-                    " the batch size of `prompt`."
-                )
-            else:
-                uncond_tokens = negative_prompt
-
-            # textual inversion: procecss multi-vector tokens if necessary
-            if isinstance(self, TextualInversionLoaderMixin):
-                uncond_tokens = self.maybe_convert_prompt(uncond_tokens, self.tokenizer)
-
-            max_length = prompt_embeds.shape[1]
-            uncond_input = self.tokenizer(
-                uncond_tokens,
-                padding="max_length",
-                max_length=max_length,
-                truncation=True,
-                return_tensors="pt",
-            )
-
-            if hasattr(self.text_encoder.config, "use_attention_mask") and self.text_encoder.config.use_attention_mask:
-                attention_mask = uncond_input.attention_mask.to(device)
-            else:
-                attention_mask = None
-
-            negative_prompt_embeds = self.text_encoder(
-                uncond_input.input_ids.to(device),
-                attention_mask=attention_mask,
-            )
-            negative_prompt_embeds = negative_prompt_embeds[0]
-
-        if do_classifier_free_guidance:
-            # duplicate unconditional embeddings for each generation per prompt, using mps friendly method
-            seq_len = negative_prompt_embeds.shape[1]
-
-            negative_prompt_embeds = negative_prompt_embeds.to(dtype=prompt_embeds_dtype, device=device)
-
-            negative_prompt_embeds = negative_prompt_embeds.repeat(1, num_images_per_prompt, 1)
-            negative_prompt_embeds = negative_prompt_embeds.view(batch_size * num_images_per_prompt, seq_len, -1)
-
-        return prompt_embeds, negative_prompt_embeds
-
-    # Copied from diffusers.pipelines.stable_diffusion.pipeline_stable_diffusion.StableDiffusionPipeline.run_safety_checker
-    def run_safety_checker(self, image, device, dtype):
-        if self.safety_checker is None:
-            has_nsfw_concept = None
-        else:
-            if torch.is_tensor(image):
-                feature_extractor_input = self.image_processor.postprocess(image, output_type="pil")
-            else:
-                feature_extractor_input = self.image_processor.numpy_to_pil(image)
-            safety_checker_input = self.feature_extractor(feature_extractor_input, return_tensors="pt").to(device)
-            image, has_nsfw_concept = self.safety_checker(
-                images=image, clip_input=safety_checker_input.pixel_values.to(dtype)
-            )
-        return image, has_nsfw_concept
-
-    # Copied from diffusers.pipelines.stable_diffusion.pipeline_stable_diffusion.StableDiffusionPipeline.decode_latents
-    def decode_latents(self, latents):
-        deprecation_message = "The decode_latents method is deprecated and will be removed in 1.0.0. Please use VaeImageProcessor.postprocess(...) instead"
-        deprecate("decode_latents", "1.0.0", deprecation_message, standard_warn=False)
-
-        latents = 1 / self.vae.config.scaling_factor * latents
-        image = self.vae.decode(latents, return_dict=False)[0]
-        image = (image / 2 + 0.5).clamp(0, 1)
-        # we always cast to float32 as this does not cause significant overhead and is compatible with bfloat16
-        image = image.cpu().permute(0, 2, 3, 1).float().numpy()
-        return image
-
-    # Copied from diffusers.pipelines.stable_diffusion.pipeline_stable_diffusion.StableDiffusionPipeline.prepare_extra_step_kwargs
-    def prepare_extra_step_kwargs(self, generator, eta):
-        # prepare extra kwargs for the scheduler step, since not all schedulers have the same signature
-        # eta (η) is only used with the DDIMScheduler, it will be ignored for other schedulers.
-        # eta corresponds to η in DDIM paper: https://arxiv.org/abs/2010.02502
-        # and should be between [0, 1]
-
-        accepts_eta = "eta" in set(inspect.signature(self.scheduler.step).parameters.keys())
-        extra_step_kwargs = {}
-        if accepts_eta:
-            extra_step_kwargs["eta"] = eta
-
-        # check if the scheduler accepts generator
-        accepts_generator = "generator" in set(inspect.signature(self.scheduler.step).parameters.keys())
-        if accepts_generator:
-            extra_step_kwargs["generator"] = generator
-        return extra_step_kwargs
-
-    def check_inputs(
-        self,
-        prompt,
-        image,
-        callback_steps,
-        negative_prompt=None,
-        prompt_embeds=None,
-        negative_prompt_embeds=None,
-        controlnet_conditioning_scale=1.0,
-        control_guidance_start=0.0,
-        control_guidance_end=1.0,
-    ):
-        if (callback_steps is None) or (
-            callback_steps is not None and (not isinstance(callback_steps, int) or callback_steps <= 0)
-        ):
-            raise ValueError(
-                f"`callback_steps` has to be a positive integer but is {callback_steps} of type"
-                f" {type(callback_steps)}."
-            )
-
-        if prompt is not None and prompt_embeds is not None:
-            raise ValueError(
-                f"Cannot forward both `prompt`: {prompt} and `prompt_embeds`: {prompt_embeds}. Please make sure to"
-                " only forward one of the two."
-            )
-        elif prompt is None and prompt_embeds is None:
-            raise ValueError(
-                "Provide either `prompt` or `prompt_embeds`. Cannot leave both `prompt` and `prompt_embeds` undefined."
-            )
-        elif prompt is not None and (not isinstance(prompt, str) and not isinstance(prompt, list)):
-            raise ValueError(f"`prompt` has to be of type `str` or `list` but is {type(prompt)}")
-
-        if negative_prompt is not None and negative_prompt_embeds is not None:
-            raise ValueError(
-                f"Cannot forward both `negative_prompt`: {negative_prompt} and `negative_prompt_embeds`:"
-                f" {negative_prompt_embeds}. Please make sure to only forward one of the two."
-            )
-
-        if prompt_embeds is not None and negative_prompt_embeds is not None:
-            if prompt_embeds.shape != negative_prompt_embeds.shape:
-                raise ValueError(
-                    "`prompt_embeds` and `negative_prompt_embeds` must have the same shape when passed directly, but"
-                    f" got: `prompt_embeds` {prompt_embeds.shape} != `negative_prompt_embeds`"
-                    f" {negative_prompt_embeds.shape}."
-                )
-
-        # `prompt` needs more sophisticated handling when there are multiple
-        # conditionings.
-        if isinstance(self.controlnet, MultiControlNetModel):
-            if isinstance(prompt, list):
-                logger.warning(
-                    f"You have {len(self.controlnet.nets)} ControlNets and you have passed {len(prompt)}"
-                    " prompts. The conditionings will be fixed across the prompts."
-                )
-
-        # Check `image`
-        is_compiled = hasattr(F, "scaled_dot_product_attention") and isinstance(
-            self.controlnet, torch._dynamo.eval_frame.OptimizedModule
-        )
-        if (
-            isinstance(self.controlnet, ControlNetModel)
-            or is_compiled
-            and isinstance(self.controlnet._orig_mod, ControlNetModel)
-        ):
-            self.check_image(image, prompt, prompt_embeds)
-        elif (
-            isinstance(self.controlnet, MultiControlNetModel)
-            or is_compiled
-            and isinstance(self.controlnet._orig_mod, MultiControlNetModel)
-        ):
-            if not isinstance(image, list):
-                raise TypeError("For multiple controlnets: `image` must be type `list`")
-
-            # When `image` is a nested list:
-            # (e.g. [[canny_image_1, pose_image_1], [canny_image_2, pose_image_2]])
-            elif any(isinstance(i, list) for i in image):
-                raise ValueError("A single batch of multiple conditionings are supported at the moment.")
-            elif len(image) != len(self.controlnet.nets):
-                raise ValueError(
-                    f"For multiple controlnets: `image` must have the same length as the number of controlnets, but got {len(image)} images and {len(self.controlnet.nets)} ControlNets."
-                )
-
-<<<<<<< HEAD
+
             is_multi_vector = len(embedding.shape) > 1 and embedding.shape[0] > 1
             if is_multi_vector:
                 all_tokens += [token] + [f"{token}_{i}" for i in range(1, embedding.shape[0])]
@@ -1003,22 +1131,21 @@
             _pipeline=self,
         )
 
-        # Offload back.
-        if is_model_cpu_offload:
-            self.enable_model_cpu_offload()
-        elif is_sequential_cpu_offload:
-            self.enable_sequential_cpu_offload()
-
     @property
     def use_peft_backend(self) -> bool:
         """
         A property method that returns `True` if the current version of `peft` and `transformers` are compatible with
-        PEFT backend. Will automatically fall back to PEFT backend if the correct versions of the libraries are available.
+        PEFT backend. Will automatically fall back to PEFT backend if the correct versions of the libraries are
+        available.
 
         For PEFT is has to be greater than 0.6.0 and for transformers it has to be greater than 4.33.1.
         """
-        correct_peft_version = is_peft_available() and version.parse(importlib.metadata.version("peft")) > version.parse("0.6.0")
-        correct_transformers_version = version.parse(importlib.metadata.version("transformers")) > version.parse("4.33.1")
+        correct_peft_version = is_peft_available() and version.parse(
+            importlib.metadata.version("peft")
+        ) > version.parse("0.6.0")
+        correct_transformers_version = version.parse(importlib.metadata.version("transformers")) > version.parse(
+            "4.33.1"
+        )
         return correct_peft_version and correct_transformers_version
 
     @classmethod
@@ -1081,50 +1208,234 @@
                 Mirror source to resolve accessibility issues if you're downloading a model in China. We do not
                 guarantee the timeliness or safety of the source, and you should refer to the mirror site for more
                 information.
-=======
-            for image_ in image:
-                self.check_image(image_, prompt, prompt_embeds)
+
+        """
+        # Load the main state dict first which has the LoRA layers for either of
+        # UNet and text encoder or both.
+        cache_dir = kwargs.pop("cache_dir", DIFFUSERS_CACHE)
+        force_download = kwargs.pop("force_download", False)
+        resume_download = kwargs.pop("resume_download", False)
+        proxies = kwargs.pop("proxies", None)
+        local_files_only = kwargs.pop("local_files_only", HF_HUB_OFFLINE)
+        use_auth_token = kwargs.pop("use_auth_token", None)
+        revision = kwargs.pop("revision", None)
+        subfolder = kwargs.pop("subfolder", None)
+        weight_name = kwargs.pop("weight_name", None)
+        unet_config = kwargs.pop("unet_config", None)
+        use_safetensors = kwargs.pop("use_safetensors", None)
+
+        allow_pickle = False
+        if use_safetensors is None:
+            use_safetensors = True
+            allow_pickle = True
+
+        user_agent = {
+            "file_type": "attn_procs_weights",
+            "framework": "pytorch",
+        }
+
+        model_file = None
+        if not isinstance(pretrained_model_name_or_path_or_dict, dict):
+            # Let's first try to load .safetensors weights
+            if (use_safetensors and weight_name is None) or (
+                weight_name is not None and weight_name.endswith(".safetensors")
+            ):
+                try:
+                    # Here we're relaxing the loading check to enable more Inference API
+                    # friendliness where sometimes, it's not at all possible to automatically
+                    # determine `weight_name`.
+                    if weight_name is None:
+                        weight_name = cls._best_guess_weight_name(
+                            pretrained_model_name_or_path_or_dict, file_extension=".safetensors"
+                        )
+                    model_file = _get_model_file(
+                        pretrained_model_name_or_path_or_dict,
+                        weights_name=weight_name or LORA_WEIGHT_NAME_SAFE,
+                        cache_dir=cache_dir,
+                        force_download=force_download,
+                        resume_download=resume_download,
+                        proxies=proxies,
+                        local_files_only=local_files_only,
+                        use_auth_token=use_auth_token,
+                        revision=revision,
+                        subfolder=subfolder,
+                        user_agent=user_agent,
+                    )
+                    state_dict = safetensors.torch.load_file(model_file, device="cpu")
+                except (IOError, safetensors.SafetensorError) as e:
+                    if not allow_pickle:
+                        raise e
+                    # try loading non-safetensors weights
+                    model_file = None
+                    pass
+
+            if model_file is None:
+                if weight_name is None:
+                    weight_name = cls._best_guess_weight_name(
+                        pretrained_model_name_or_path_or_dict, file_extension=".bin"
+                    )
+                model_file = _get_model_file(
+                    pretrained_model_name_or_path_or_dict,
+                    weights_name=weight_name or LORA_WEIGHT_NAME,
+                    cache_dir=cache_dir,
+                    force_download=force_download,
+                    resume_download=resume_download,
+                    proxies=proxies,
+                    local_files_only=local_files_only,
+                    use_auth_token=use_auth_token,
+                    revision=revision,
+                    subfolder=subfolder,
+                    user_agent=user_agent,
+                )
+                state_dict = torch.load(model_file, map_location="cpu")
         else:
-            assert False
->>>>>>> 78a01d51
-
-        # Check `controlnet_conditioning_scale`
-        if (
-            isinstance(self.controlnet, ControlNetModel)
-            or is_compiled
-            and isinstance(self.controlnet._orig_mod, ControlNetModel)
+            state_dict = pretrained_model_name_or_path_or_dict
+
+        network_alphas = None
+        if all(
+            (
+                k.startswith("lora_te_")
+                or k.startswith("lora_unet_")
+                or k.startswith("lora_te1_")
+                or k.startswith("lora_te2_")
+            )
+            for k in state_dict.keys()
         ):
-            if not isinstance(controlnet_conditioning_scale, float):
-                raise TypeError("For single controlnet: `controlnet_conditioning_scale` must be type `float`.")
-        elif (
-            isinstance(self.controlnet, MultiControlNetModel)
-            or is_compiled
-            and isinstance(self.controlnet._orig_mod, MultiControlNetModel)
-        ):
-            if isinstance(controlnet_conditioning_scale, list):
-                if any(isinstance(i, list) for i in controlnet_conditioning_scale):
-                    raise ValueError("A single batch of multiple conditionings are supported at the moment.")
-            elif isinstance(controlnet_conditioning_scale, list) and len(controlnet_conditioning_scale) != len(
-                self.controlnet.nets
-            ):
-                raise ValueError(
-                    "For multiple controlnets: When `controlnet_conditioning_scale` is specified as `list`, it must have"
-                    " the same length as the number of controlnets"
+            # Map SDXL blocks correctly.
+            if unet_config is not None:
+                # use unet config to remap block numbers
+                state_dict = cls._maybe_map_sgm_blocks_to_diffusers(state_dict, unet_config)
+            state_dict, network_alphas = cls._convert_kohya_lora_to_diffusers(state_dict)
+
+        return state_dict, network_alphas
+
+    @classmethod
+    def _best_guess_weight_name(cls, pretrained_model_name_or_path_or_dict, file_extension=".safetensors"):
+        targeted_files = []
+
+        if os.path.isfile(pretrained_model_name_or_path_or_dict):
+            return
+        elif os.path.isdir(pretrained_model_name_or_path_or_dict):
+            targeted_files = [
+                f for f in os.listdir(pretrained_model_name_or_path_or_dict) if f.endswith(file_extension)
+            ]
+        else:
+            files_in_repo = model_info(pretrained_model_name_or_path_or_dict).siblings
+            targeted_files = [f.rfilename for f in files_in_repo if f.rfilename.endswith(file_extension)]
+        if len(targeted_files) == 0:
+            return
+
+        # "scheduler" does not correspond to a LoRA checkpoint.
+        # "optimizer" does not correspond to a LoRA checkpoint
+        # only top-level checkpoints are considered and not the other ones, hence "checkpoint".
+        unallowed_substrings = {"scheduler", "optimizer", "checkpoint"}
+        targeted_files = list(
+            filter(lambda x: all(substring not in x for substring in unallowed_substrings), targeted_files)
+        )
+
+        if len(targeted_files) > 1:
+            raise ValueError(
+                f"Provided path contains more than one weights file in the {file_extension} format. Either specify `weight_name` in `load_lora_weights` or make sure there's only one  `.safetensors` or `.bin` file in  {pretrained_model_name_or_path_or_dict}."
+            )
+        weight_name = targeted_files[0]
+        return weight_name
+
+    @classmethod
+    def _maybe_map_sgm_blocks_to_diffusers(cls, state_dict, unet_config, delimiter="_", block_slice_pos=5):
+        # 1. get all state_dict_keys
+        all_keys = list(state_dict.keys())
+        sgm_patterns = ["input_blocks", "middle_block", "output_blocks"]
+
+        # 2. check if needs remapping, if not return original dict
+        is_in_sgm_format = False
+        for key in all_keys:
+            if any(p in key for p in sgm_patterns):
+                is_in_sgm_format = True
+                break
+
+        if not is_in_sgm_format:
+            return state_dict
+
+        # 3. Else remap from SGM patterns
+        new_state_dict = {}
+        inner_block_map = ["resnets", "attentions", "upsamplers"]
+
+        # Retrieves # of down, mid and up blocks
+        input_block_ids, middle_block_ids, output_block_ids = set(), set(), set()
+
+        for layer in all_keys:
+            if "text" in layer:
+                new_state_dict[layer] = state_dict.pop(layer)
+            else:
+                layer_id = int(layer.split(delimiter)[:block_slice_pos][-1])
+                if sgm_patterns[0] in layer:
+                    input_block_ids.add(layer_id)
+                elif sgm_patterns[1] in layer:
+                    middle_block_ids.add(layer_id)
+                elif sgm_patterns[2] in layer:
+                    output_block_ids.add(layer_id)
+                else:
+                    raise ValueError(f"Checkpoint not supported because layer {layer} not supported.")
+
+        input_blocks = {
+            layer_id: [key for key in state_dict if f"input_blocks{delimiter}{layer_id}" in key]
+            for layer_id in input_block_ids
+        }
+        middle_blocks = {
+            layer_id: [key for key in state_dict if f"middle_block{delimiter}{layer_id}" in key]
+            for layer_id in middle_block_ids
+        }
+        output_blocks = {
+            layer_id: [key for key in state_dict if f"output_blocks{delimiter}{layer_id}" in key]
+            for layer_id in output_block_ids
+        }
+
+        # Rename keys accordingly
+        for i in input_block_ids:
+            block_id = (i - 1) // (unet_config.layers_per_block + 1)
+            layer_in_block_id = (i - 1) % (unet_config.layers_per_block + 1)
+
+            for key in input_blocks[i]:
+                inner_block_id = int(key.split(delimiter)[block_slice_pos])
+                inner_block_key = inner_block_map[inner_block_id] if "op" not in key else "downsamplers"
+                inner_layers_in_block = str(layer_in_block_id) if "op" not in key else "0"
+                new_key = delimiter.join(
+                    key.split(delimiter)[: block_slice_pos - 1]
+                    + [str(block_id), inner_block_key, inner_layers_in_block]
+                    + key.split(delimiter)[block_slice_pos + 1 :]
                 )
-        else:
-            assert False
-
-        if len(control_guidance_start) != len(control_guidance_end):
-            raise ValueError(
-                f"`control_guidance_start` has {len(control_guidance_start)} elements, but `control_guidance_end` has {len(control_guidance_end)} elements. Make sure to provide the same number of elements to each list."
-            )
-
-        if isinstance(self.controlnet, MultiControlNetModel):
-            if len(control_guidance_start) != len(self.controlnet.nets):
-                raise ValueError(
-                    f"`control_guidance_start`: {control_guidance_start} has {len(control_guidance_start)} elements but there are {len(self.controlnet.nets)} controlnets available. Make sure to provide {len(self.controlnet.nets)}."
+                new_state_dict[new_key] = state_dict.pop(key)
+
+        for i in middle_block_ids:
+            key_part = None
+            if i == 0:
+                key_part = [inner_block_map[0], "0"]
+            elif i == 1:
+                key_part = [inner_block_map[1], "0"]
+            elif i == 2:
+                key_part = [inner_block_map[0], "1"]
+            else:
+                raise ValueError(f"Invalid middle block id {i}.")
+
+            for key in middle_blocks[i]:
+                new_key = delimiter.join(
+                    key.split(delimiter)[: block_slice_pos - 1] + key_part + key.split(delimiter)[block_slice_pos:]
                 )
-<<<<<<< HEAD
+                new_state_dict[new_key] = state_dict.pop(key)
+
+        for i in output_block_ids:
+            block_id = i // (unet_config.layers_per_block + 1)
+            layer_in_block_id = i % (unet_config.layers_per_block + 1)
+
+            for key in output_blocks[i]:
+                inner_block_id = int(key.split(delimiter)[block_slice_pos])
+                inner_block_key = inner_block_map[inner_block_id]
+                inner_layers_in_block = str(layer_in_block_id) if inner_block_id < 2 else "0"
+                new_key = delimiter.join(
+                    key.split(delimiter)[: block_slice_pos - 1]
+                    + [str(block_id), inner_block_key, inner_layers_in_block]
+                    + key.split(delimiter)[block_slice_pos + 1 :]
+                )
                 new_state_dict[new_key] = state_dict.pop(key)
 
         if len(state_dict) > 0:
@@ -1161,44 +1472,17 @@
         if all(key.startswith(cls.unet_name) or key.startswith(cls.text_encoder_name) for key in keys):
             # Load the layers corresponding to UNet.
             logger.info(f"Loading {cls.unet_name}.")
-=======
->>>>>>> 78a01d51
-
-        for start, end in zip(control_guidance_start, control_guidance_end):
-            if start >= end:
-                raise ValueError(
-                    f"control guidance start: {start} cannot be larger or equal to control guidance end: {end}."
-                )
-            if start < 0.0:
-                raise ValueError(f"control guidance start: {start} can't be smaller than 0.")
-            if end > 1.0:
-                raise ValueError(f"control guidance end: {end} can't be larger than 1.0.")
-
-    # Copied from diffusers.pipelines.controlnet.pipeline_controlnet.StableDiffusionControlNetPipeline.check_image
-    def check_image(self, image, prompt, prompt_embeds):
-        image_is_pil = isinstance(image, PIL.Image.Image)
-        image_is_tensor = isinstance(image, torch.Tensor)
-        image_is_np = isinstance(image, np.ndarray)
-        image_is_pil_list = isinstance(image, list) and isinstance(image[0], PIL.Image.Image)
-        image_is_tensor_list = isinstance(image, list) and isinstance(image[0], torch.Tensor)
-        image_is_np_list = isinstance(image, list) and isinstance(image[0], np.ndarray)
-
-        if (
-            not image_is_pil
-            and not image_is_tensor
-            and not image_is_np
-            and not image_is_pil_list
-            and not image_is_tensor_list
-            and not image_is_np_list
-        ):
-            raise TypeError(
-                f"image must be passed and be one of PIL image, numpy array, torch tensor, list of PIL images, list of numpy arrays or list of torch tensors, but is {type(image)}"
-            )
-
-        if image_is_pil:
-            image_batch_size = 1
+
+            unet_keys = [k for k in keys if k.startswith(cls.unet_name)]
+            state_dict = {k.replace(f"{cls.unet_name}.", ""): v for k, v in state_dict.items() if k in unet_keys}
+
+            if network_alphas is not None:
+                alpha_keys = [k for k in network_alphas.keys() if k.startswith(cls.unet_name)]
+                network_alphas = {
+                    k.replace(f"{cls.unet_name}.", ""): v for k, v in network_alphas.items() if k in alpha_keys
+                }
+
         else:
-<<<<<<< HEAD
             # Otherwise, we're dealing with the old format. This means the `state_dict` should only
             # contain the module names of the `unet` as its keys WITHOUT any prefix.
             warn_message = "You have saved the LoRA weights using the old format. To convert the old LoRA weights to the new format, you can first load them in a dictionary and then create a new dictionary like the following: `new_state_dict = {f'unet.{module_name}': params for module_name, params in old_state_dict.items()}`."
@@ -1218,7 +1502,6 @@
         lora_scale=1.0,
         low_cpu_mem_usage=None,
         _pipeline=None,
-        adapter_name="default",
     ):
         """
         This will load the LoRA layers specified in `state_dict` into `text_encoder`
@@ -1241,33 +1524,15 @@
                 tries to not use more than 1x model size in CPU memory (including peak memory) while loading the model.
                 Only supported for PyTorch >= 1.9.0. If you are using an older version of PyTorch, setting this
                 argument to `True` will raise an error.
-            adapter_name (`str`, *optional*, defaults to `"default"`):
-                The name of the adapter to load the LoRA layers into, useful in the case of using multiple adapters
-                with the same model. Defaults to the default name used in PEFT library - `"default"`.
         """
         low_cpu_mem_usage = low_cpu_mem_usage if low_cpu_mem_usage is not None else _LOW_CPU_MEM_USAGE_DEFAULT
+
         # If the serialization format is new (introduced in https://github.com/huggingface/diffusers/pull/2918),
         # then the `state_dict` keys should have `self.unet_name` and/or `self.text_encoder_name` as
         # their prefixes.
         keys = list(state_dict.keys())
         prefix = cls.text_encoder_name if prefix is None else prefix
-=======
-            image_batch_size = len(image)
->>>>>>> 78a01d51
-
-        if prompt is not None and isinstance(prompt, str):
-            prompt_batch_size = 1
-        elif prompt is not None and isinstance(prompt, list):
-            prompt_batch_size = len(prompt)
-        elif prompt_embeds is not None:
-            prompt_batch_size = prompt_embeds.shape[0]
-
-        if image_batch_size != 1 and image_batch_size != prompt_batch_size:
-            raise ValueError(
-                f"If image batch size is not 1, image batch size must be same as prompt batch size. image batch size: {image_batch_size}, prompt batch size: {prompt_batch_size}"
-            )
-
-<<<<<<< HEAD
+
         # Safe prefix to check with.
         if any(cls.text_encoder_name in key for key in keys):
             # Load the layers corresponding to text encoder and make necessary adjustments.
@@ -1279,34 +1544,81 @@
             if len(text_encoder_lora_state_dict) > 0:
                 logger.info(f"Loading {prefix}.")
                 rank = {}
-
-                # Old diffusers to PEFT
-                if any("to_out_lora" in k for k in text_encoder_lora_state_dict.keys()):
-                    attention_modules = text_encoder_attn_modules(text_encoder)
-                    text_encoder_lora_state_dict = convert_old_state_dict_to_peft(
-                        attention_modules, text_encoder_lora_state_dict
-                    )
-                # New diffusers format to PEFT
-                elif any("lora_linear_layer" in k for k in text_encoder_lora_state_dict.keys()):
-                    attention_modules = text_encoder_attn_modules(text_encoder)
-                    text_encoder_lora_state_dict = convert_diffusers_state_dict_to_peft(
-                        attention_modules, text_encoder_lora_state_dict
-                    )
-
-                for name, _ in text_encoder_attn_modules(text_encoder):
-                    rank_key = f"{name}.out_proj.lora_B.weight"
-                    rank.update({rank_key: text_encoder_lora_state_dict[rank_key].shape[1]})
-
-                patch_mlp = any(".mlp." in key for key in text_encoder_lora_state_dict.keys())
-                if patch_mlp:
-                    for name, _ in text_encoder_mlp_modules(text_encoder):
-                        rank_key_fc1 = f"{name}.fc1.lora_B.weight"
-                        rank_key_fc2 = f"{name}.fc2.lora_B.weight"
-                        rank.update({rank_key_fc1: text_encoder_lora_state_dict[rank_key_fc1].shape[1]})
-                        rank.update({rank_key_fc2: text_encoder_lora_state_dict[rank_key_fc2].shape[1]})
-
-                # for diffusers format you always get the same rank everywhere
-                # is it possible to load with PEFT
+                if cls.use_peft_backend:
+                    # Old diffusers to PEFT
+                    if any("to_out_lora" in k for k in text_encoder_lora_state_dict.keys()):
+                        attention_modules = text_encoder_attn_modules(text_encoder)
+                        text_encoder_lora_state_dict = convert_old_state_dict_to_peft(
+                            attention_modules, text_encoder_lora_state_dict
+                        )
+                    # New diffusers format to PEFT
+                    elif any("lora_linear_layer" in k for k in text_encoder_lora_state_dict.keys()):
+                        attention_modules = text_encoder_attn_modules(text_encoder)
+                        text_encoder_lora_state_dict = convert_diffusers_state_dict_to_peft(
+                            attention_modules, text_encoder_lora_state_dict
+                        )
+
+                    for name, _ in text_encoder_attn_modules(text_encoder):
+                        rank_key = f"{name}.out_proj.lora_B.weight"
+                        rank.update({rank_key: text_encoder_lora_state_dict[rank_key].shape[1]})
+
+                    patch_mlp = any(".mlp." in key for key in text_encoder_lora_state_dict.keys())
+                    if patch_mlp:
+                        for name, _ in text_encoder_mlp_modules(text_encoder):
+                            rank_key_fc1 = f"{name}.fc1.lora_B.weight"
+                            rank_key_fc2 = f"{name}.fc2.lora_B.weight"
+                            rank.update({rank_key_fc1: text_encoder_lora_state_dict[rank_key_fc1].shape[1]})
+                            rank.update({rank_key_fc2: text_encoder_lora_state_dict[rank_key_fc2].shape[1]})
+                else:
+                    if any("to_out_lora" in k for k in text_encoder_lora_state_dict.keys()):
+                        # Convert from the old naming convention to the new naming convention.
+                        #
+                        # Previously, the old LoRA layers were stored on the state dict at the
+                        # same level as the attention block i.e.
+                        # `text_model.encoder.layers.11.self_attn.to_out_lora.up.weight`.
+                        #
+                        # This is no actual module at that point, they were monkey patched on to the
+                        # existing module. We want to be able to load them via their actual state dict.
+                        # They're in `PatchedLoraProjection.lora_linear_layer` now.
+                        for name, _ in text_encoder_attn_modules(text_encoder):
+                            text_encoder_lora_state_dict[
+                                f"{name}.q_proj.lora_linear_layer.up.weight"
+                            ] = text_encoder_lora_state_dict.pop(f"{name}.to_q_lora.up.weight")
+                            text_encoder_lora_state_dict[
+                                f"{name}.k_proj.lora_linear_layer.up.weight"
+                            ] = text_encoder_lora_state_dict.pop(f"{name}.to_k_lora.up.weight")
+                            text_encoder_lora_state_dict[
+                                f"{name}.v_proj.lora_linear_layer.up.weight"
+                            ] = text_encoder_lora_state_dict.pop(f"{name}.to_v_lora.up.weight")
+                            text_encoder_lora_state_dict[
+                                f"{name}.out_proj.lora_linear_layer.up.weight"
+                            ] = text_encoder_lora_state_dict.pop(f"{name}.to_out_lora.up.weight")
+
+                            text_encoder_lora_state_dict[
+                                f"{name}.q_proj.lora_linear_layer.down.weight"
+                            ] = text_encoder_lora_state_dict.pop(f"{name}.to_q_lora.down.weight")
+                            text_encoder_lora_state_dict[
+                                f"{name}.k_proj.lora_linear_layer.down.weight"
+                            ] = text_encoder_lora_state_dict.pop(f"{name}.to_k_lora.down.weight")
+                            text_encoder_lora_state_dict[
+                                f"{name}.v_proj.lora_linear_layer.down.weight"
+                            ] = text_encoder_lora_state_dict.pop(f"{name}.to_v_lora.down.weight")
+                            text_encoder_lora_state_dict[
+                                f"{name}.out_proj.lora_linear_layer.down.weight"
+                            ] = text_encoder_lora_state_dict.pop(f"{name}.to_out_lora.down.weight")
+
+                    for name, _ in text_encoder_attn_modules(text_encoder):
+                        rank_key = f"{name}.out_proj.lora_linear_layer.up.weight"
+                        rank.update({rank_key: text_encoder_lora_state_dict[rank_key].shape[1]})
+
+                    patch_mlp = any(".mlp." in key for key in text_encoder_lora_state_dict.keys())
+                    if patch_mlp:
+                        for name, _ in text_encoder_mlp_modules(text_encoder):
+                            rank_key_fc1 = f"{name}.fc1.lora_linear_layer.up.weight"
+                            rank_key_fc2 = f"{name}.fc2.lora_linear_layer.up.weight"
+                            rank.update({rank_key_fc1: text_encoder_lora_state_dict[rank_key_fc1].shape[1]})
+                            rank.update({rank_key_fc2: text_encoder_lora_state_dict[rank_key_fc2].shape[1]})
+
                 if network_alphas is not None:
                     alpha_keys = [
                         k for k in network_alphas.keys() if k.startswith(prefix) and k.split(".")[0] == prefix
@@ -1316,20 +1628,21 @@
                     }
 
                 if cls.use_peft_backend:
+                    from peft import LoraConfig
+
                     lora_rank = list(rank.values())[0]
                     alpha = lora_scale * lora_rank
 
+                    target_modules = ["q_proj", "k_proj", "v_proj", "out_proj"]
+                    if patch_mlp:
+                        target_modules += ["fc1", "fc2"]
+
+                    lora_config = LoraConfig(r=lora_rank, target_modules=target_modules, lora_alpha=alpha)
+
                     text_encoder.load_adapter(adapter_state_dict=text_encoder_lora_state_dict, peft_config=lora_config)
-
-                    text_encoder.to(device=text_encoder.device, dtype=text_encoder.dtype)
+                    is_model_cpu_offload = False
+                    is_sequential_cpu_offload = False
                 else:
-                    # raise deprecation warning
-                    warnings.warn(
-                        "You are using an old version of LoRA backend. This will be deprecated in the next releases in favor of PEFT"
-                        " make sure to install the latest PEFT and transformers packages in the future.",
-                        FutureWarning,
-                    )
-
                     cls._modify_text_encoder(
                         text_encoder,
                         lora_scale,
@@ -1340,7 +1653,8 @@
                     )
 
                     is_pipeline_offloaded = _pipeline is not None and any(
-                        isinstance(c, torch.nn.Module) and hasattr(c, "_hf_hook") for c in _pipeline.components.values()
+                        isinstance(c, torch.nn.Module) and hasattr(c, "_hf_hook")
+                        for c in _pipeline.components.values()
                     )
                     if is_pipeline_offloaded and low_cpu_mem_usage:
                         low_cpu_mem_usage = True
@@ -1355,7 +1669,9 @@
                             text_encoder, text_encoder_lora_state_dict, device=device, dtype=dtype
                         )
                     else:
-                        load_state_dict_results = text_encoder.load_state_dict(text_encoder_lora_state_dict, strict=False)
+                        load_state_dict_results = text_encoder.load_state_dict(
+                            text_encoder_lora_state_dict, strict=False
+                        )
                         unexpected_keys = load_state_dict_results.unexpected_keys
 
                     if len(unexpected_keys) != 0:
@@ -1382,6 +1698,14 @@
                                     remove_hook_from_module(component, recurse=is_sequential_cpu_offload)
 
                 text_encoder.to(device=text_encoder.device, dtype=text_encoder.dtype)
+
+                # Offload back.
+                if is_model_cpu_offload:
+                    _pipeline.enable_model_cpu_offload()
+                elif is_sequential_cpu_offload:
+                    _pipeline.enable_sequential_cpu_offload()
+                # Unsafe code />
+
     @property
     def lora_scale(self) -> float:
         # property function that returns the lora scale which can be set at run time by the pipeline.
@@ -1389,7 +1713,20 @@
         return self._lora_scale if hasattr(self, "_lora_scale") else 1.0
 
     def _remove_text_encoder_monkey_patch(self):
-        self._remove_text_encoder_monkey_patch_classmethod(self.text_encoder)
+        if self.use_peft_backend:
+            remove_method = recurse_remove_peft_layers
+        else:
+            warnings.warn(
+                "You are using an old version of LoRA backend. This will be deprecated in the next releases in favor of PEFT"
+                " make sure to install the latest PEFT and transformers packages in the future.",
+                FutureWarning,
+            )
+            remove_method = self._remove_text_encoder_monkey_patch_classmethod
+
+        if hasattr(self, "text_encoder"):
+            remove_method(self.text_encoder)
+        if hasattr(self, "text_encoder_2"):
+            remove_method(self.text_encoder_2)
 
     @classmethod
     def _remove_text_encoder_monkey_patch_classmethod(cls, text_encoder):
@@ -1482,538 +1819,1007 @@
 
         return lora_parameters
 
-
-
-
-    @property
-    def lora_scale(self) -> float:
-        # property function that returns the lora scale which can be set at run time by the pipeline.
-        # if _lora_scale has not been set, return 1
-        return self._lora_scale if hasattr(self, "_lora_scale") else 1.0
-
-    @classmethod	
-    def _modify_text_encoder(	
-        cls,	
-        text_encoder,	
-        lora_scale=1,	
-        network_alphas=None,	
-        rank: Union[Dict[str, int], int] = 4,	
-        dtype=None,	
-        patch_mlp=False,	
-        low_cpu_mem_usage=False,	
-    ):	
-        r"""	
-        Monkey-patches the forward passes of attention modules of the text encoder.	
-        """	
-        
-        def create_patched_linear_lora(model, network_alpha, rank, dtype, lora_parameters):	
-            linear_layer = model.regular_linear_layer if isinstance(model, PatchedLoraProjection) else model	
-            ctx = init_empty_weights if low_cpu_mem_usage else nullcontext	
-            with ctx():	
-                model = PatchedLoraProjection(linear_layer, lora_scale, network_alpha, rank, dtype=dtype)	
-
-            lora_parameters.extend(model.lora_linear_layer.parameters())	
-            return model	
-
-        # First, remove any monkey-patch that might have been applied before	
-        cls._remove_text_encoder_monkey_patch_classmethod(text_encoder)	
-
-        lora_parameters = []	
-        network_alphas = {} if network_alphas is None else network_alphas	
-        is_network_alphas_populated = len(network_alphas) > 0	
-
-        for name, attn_module in text_encoder_attn_modules(text_encoder):	
-            query_alpha = network_alphas.pop(name + ".to_q_lora.down.weight.alpha", None)	
-            key_alpha = network_alphas.pop(name + ".to_k_lora.down.weight.alpha", None)	
-            value_alpha = network_alphas.pop(name + ".to_v_lora.down.weight.alpha", None)	
-            out_alpha = network_alphas.pop(name + ".to_out_lora.down.weight.alpha", None)	
-
-            if isinstance(rank, dict):	
-                current_rank = rank.pop(f"{name}.out_proj.lora_linear_layer.up.weight")	
-            else:	
-                current_rank = rank	
-
-            attn_module.q_proj = create_patched_linear_lora(	
-                attn_module.q_proj, query_alpha, current_rank, dtype, lora_parameters	
-            )	
-            attn_module.k_proj = create_patched_linear_lora(	
-                attn_module.k_proj, key_alpha, current_rank, dtype, lora_parameters	
-            )	
-            attn_module.v_proj = create_patched_linear_lora(	
-                attn_module.v_proj, value_alpha, current_rank, dtype, lora_parameters	
-            )	
-            attn_module.out_proj = create_patched_linear_lora(	
-                attn_module.out_proj, out_alpha, current_rank, dtype, lora_parameters	
-            )	
-
-        if patch_mlp:	
-            for name, mlp_module in text_encoder_mlp_modules(text_encoder):	
-                fc1_alpha = network_alphas.pop(name + ".fc1.lora_linear_layer.down.weight.alpha", None)	
-                fc2_alpha = network_alphas.pop(name + ".fc2.lora_linear_layer.down.weight.alpha", None)	
-
-                current_rank_fc1 = rank.pop(f"{name}.fc1.lora_linear_layer.up.weight")	
-                current_rank_fc2 = rank.pop(f"{name}.fc2.lora_linear_layer.up.weight")	
-
-                mlp_module.fc1 = create_patched_linear_lora(	
-                    mlp_module.fc1, fc1_alpha, current_rank_fc1, dtype, lora_parameters	
-                )	
-                mlp_module.fc2 = create_patched_linear_lora(	
-                    mlp_module.fc2, fc2_alpha, current_rank_fc2, dtype, lora_parameters	
-                )	
-
-        if is_network_alphas_populated and len(network_alphas) > 0:	
-            raise ValueError(	
-                f"The `network_alphas` has to be empty at this point but has the following keys \n\n {', '.join(network_alphas.keys())}"	
-            )	
-
-        return lora_parameters
-
     @classmethod
     def save_lora_weights(
-=======
-    # Copied from diffusers.pipelines.controlnet.pipeline_controlnet.StableDiffusionControlNetPipeline.prepare_image
-    def prepare_control_image(
->>>>>>> 78a01d51
         self,
-        image,
-        width,
-        height,
-        batch_size,
-        num_images_per_prompt,
-        device,
-        dtype,
-        do_classifier_free_guidance=False,
-        guess_mode=False,
-    ):
-        image = self.control_image_processor.preprocess(image, height=height, width=width).to(dtype=torch.float32)
-        image_batch_size = image.shape[0]
-
-        if image_batch_size == 1:
-            repeat_by = batch_size
-        else:
-            # image batch size is the same as prompt batch size
-            repeat_by = num_images_per_prompt
-
-        image = image.repeat_interleave(repeat_by, dim=0)
-
-        image = image.to(device=device, dtype=dtype)
-
-        if do_classifier_free_guidance and not guess_mode:
-            image = torch.cat([image] * 2)
-
-        return image
-
-    # Copied from diffusers.pipelines.stable_diffusion.pipeline_stable_diffusion_img2img.StableDiffusionImg2ImgPipeline.get_timesteps
-    def get_timesteps(self, num_inference_steps, strength, device):
-        # get the original timestep using init_timestep
-        init_timestep = min(int(num_inference_steps * strength), num_inference_steps)
-
-        t_start = max(num_inference_steps - init_timestep, 0)
-        timesteps = self.scheduler.timesteps[t_start * self.scheduler.order :]
-
-        return timesteps, num_inference_steps - t_start
-
-    # Copied from diffusers.pipelines.stable_diffusion.pipeline_stable_diffusion_img2img.StableDiffusionImg2ImgPipeline.prepare_latents
-    def prepare_latents(self, image, timestep, batch_size, num_images_per_prompt, dtype, device, generator=None):
-        if not isinstance(image, (torch.Tensor, PIL.Image.Image, list)):
-            raise ValueError(
-                f"`image` has to be of type `torch.Tensor`, `PIL.Image.Image` or list but is {type(image)}"
-            )
-
-        image = image.to(device=device, dtype=dtype)
-
-        batch_size = batch_size * num_images_per_prompt
-
-        if image.shape[1] == 4:
-            init_latents = image
-
-        else:
-            if isinstance(generator, list) and len(generator) != batch_size:
-                raise ValueError(
-                    f"You have passed a list of generators of length {len(generator)}, but requested an effective batch"
-                    f" size of {batch_size}. Make sure the batch size matches the length of the generators."
-                )
-
-            elif isinstance(generator, list):
-                init_latents = [
-                    self.vae.encode(image[i : i + 1]).latent_dist.sample(generator[i]) for i in range(batch_size)
-                ]
-                init_latents = torch.cat(init_latents, dim=0)
-            else:
-                init_latents = self.vae.encode(image).latent_dist.sample(generator)
-
-            init_latents = self.vae.config.scaling_factor * init_latents
-
-        if batch_size > init_latents.shape[0] and batch_size % init_latents.shape[0] == 0:
-            # expand init_latents for batch_size
-            deprecation_message = (
-                f"You have passed {batch_size} text prompts (`prompt`), but only {init_latents.shape[0]} initial"
-                " images (`image`). Initial images are now duplicating to match the number of text prompts. Note"
-                " that this behavior is deprecated and will be removed in a version 1.0.0. Please make sure to update"
-                " your script to pass as many initial images as text prompts to suppress this warning."
-            )
-            deprecate("len(prompt) != len(image)", "1.0.0", deprecation_message, standard_warn=False)
-            additional_image_per_prompt = batch_size // init_latents.shape[0]
-            init_latents = torch.cat([init_latents] * additional_image_per_prompt, dim=0)
-        elif batch_size > init_latents.shape[0] and batch_size % init_latents.shape[0] != 0:
-            raise ValueError(
-                f"Cannot duplicate `image` of batch size {init_latents.shape[0]} to {batch_size} text prompts."
-            )
-        else:
-            init_latents = torch.cat([init_latents], dim=0)
-
-        shape = init_latents.shape
-        noise = randn_tensor(shape, generator=generator, device=device, dtype=dtype)
-
-        # get latents
-        init_latents = self.scheduler.add_noise(init_latents, noise, timestep)
-        latents = init_latents
-
-        return latents
-
-    @torch.no_grad()
-    @replace_example_docstring(EXAMPLE_DOC_STRING)
-    def __call__(
-        self,
-        prompt: Union[str, List[str]] = None,
-        image: PipelineImageInput = None,
-        control_image: PipelineImageInput = None,
-        height: Optional[int] = None,
-        width: Optional[int] = None,
-        strength: float = 0.8,
-        num_inference_steps: int = 50,
-        guidance_scale: float = 7.5,
-        negative_prompt: Optional[Union[str, List[str]]] = None,
-        num_images_per_prompt: Optional[int] = 1,
-        eta: float = 0.0,
-        generator: Optional[Union[torch.Generator, List[torch.Generator]]] = None,
-        latents: Optional[torch.FloatTensor] = None,
-        prompt_embeds: Optional[torch.FloatTensor] = None,
-        negative_prompt_embeds: Optional[torch.FloatTensor] = None,
-        output_type: Optional[str] = "pil",
-        return_dict: bool = True,
-        callback: Optional[Callable[[int, int, torch.FloatTensor], None]] = None,
-        callback_steps: int = 1,
-        cross_attention_kwargs: Optional[Dict[str, Any]] = None,
-        controlnet_conditioning_scale: Union[float, List[float]] = 0.8,
-        guess_mode: bool = False,
-        control_guidance_start: Union[float, List[float]] = 0.0,
-        control_guidance_end: Union[float, List[float]] = 1.0,
+        save_directory: Union[str, os.PathLike],
+        unet_lora_layers: Dict[str, Union[torch.nn.Module, torch.Tensor]] = None,
+        text_encoder_lora_layers: Dict[str, torch.nn.Module] = None,
+        is_main_process: bool = True,
+        weight_name: str = None,
+        save_function: Callable = None,
+        safe_serialization: bool = True,
     ):
         r"""
-        The call function to the pipeline for generation.
+        Save the LoRA parameters corresponding to the UNet and text encoder.
+
+        Arguments:
+            save_directory (`str` or `os.PathLike`):
+                Directory to save LoRA parameters to. Will be created if it doesn't exist.
+            unet_lora_layers (`Dict[str, torch.nn.Module]` or `Dict[str, torch.Tensor]`):
+                State dict of the LoRA layers corresponding to the `unet`.
+            text_encoder_lora_layers (`Dict[str, torch.nn.Module]` or `Dict[str, torch.Tensor]`):
+                State dict of the LoRA layers corresponding to the `text_encoder`. Must explicitly pass the text
+                encoder LoRA state dict because it comes from 🤗 Transformers.
+            is_main_process (`bool`, *optional*, defaults to `True`):
+                Whether the process calling this is the main process or not. Useful during distributed training and you
+                need to call this function on all processes. In this case, set `is_main_process=True` only on the main
+                process to avoid race conditions.
+            save_function (`Callable`):
+                The function to use to save the state dictionary. Useful during distributed training when you need to
+                replace `torch.save` with another method. Can be configured with the environment variable
+                `DIFFUSERS_SAVE_MODE`.
+            safe_serialization (`bool`, *optional*, defaults to `True`):
+                Whether to save the model using `safetensors` or the traditional PyTorch way with `pickle`.
+        """
+        # Create a flat dictionary.
+        state_dict = {}
+
+        # Populate the dictionary.
+        if unet_lora_layers is not None:
+            weights = (
+                unet_lora_layers.state_dict() if isinstance(unet_lora_layers, torch.nn.Module) else unet_lora_layers
+            )
+
+            unet_lora_state_dict = {f"{self.unet_name}.{module_name}": param for module_name, param in weights.items()}
+            state_dict.update(unet_lora_state_dict)
+
+        if text_encoder_lora_layers is not None:
+            weights = (
+                text_encoder_lora_layers.state_dict()
+                if isinstance(text_encoder_lora_layers, torch.nn.Module)
+                else text_encoder_lora_layers
+            )
+
+            text_encoder_lora_state_dict = {
+                f"{self.text_encoder_name}.{module_name}": param for module_name, param in weights.items()
+            }
+            state_dict.update(text_encoder_lora_state_dict)
+
+        # Save the model
+        self.write_lora_layers(
+            state_dict=state_dict,
+            save_directory=save_directory,
+            is_main_process=is_main_process,
+            weight_name=weight_name,
+            save_function=save_function,
+            safe_serialization=safe_serialization,
+        )
+
+    def write_lora_layers(
+        state_dict: Dict[str, torch.Tensor],
+        save_directory: str,
+        is_main_process: bool,
+        weight_name: str,
+        save_function: Callable,
+        safe_serialization: bool,
+    ):
+        if os.path.isfile(save_directory):
+            logger.error(f"Provided path ({save_directory}) should be a directory, not a file")
+            return
+
+        if save_function is None:
+            if safe_serialization:
+
+                def save_function(weights, filename):
+                    return safetensors.torch.save_file(weights, filename, metadata={"format": "pt"})
+
+            else:
+                save_function = torch.save
+
+        os.makedirs(save_directory, exist_ok=True)
+
+        if weight_name is None:
+            if safe_serialization:
+                weight_name = LORA_WEIGHT_NAME_SAFE
+            else:
+                weight_name = LORA_WEIGHT_NAME
+
+        save_function(state_dict, os.path.join(save_directory, weight_name))
+        logger.info(f"Model weights saved in {os.path.join(save_directory, weight_name)}")
+
+    @classmethod
+    def _convert_kohya_lora_to_diffusers(cls, state_dict):
+        unet_state_dict = {}
+        te_state_dict = {}
+        te2_state_dict = {}
+        network_alphas = {}
+
+        # every down weight has a corresponding up weight and potentially an alpha weight
+        lora_keys = [k for k in state_dict.keys() if k.endswith("lora_down.weight")]
+        for key in lora_keys:
+            lora_name = key.split(".")[0]
+            lora_name_up = lora_name + ".lora_up.weight"
+            lora_name_alpha = lora_name + ".alpha"
+
+            if lora_name.startswith("lora_unet_"):
+                diffusers_name = key.replace("lora_unet_", "").replace("_", ".")
+
+                if "input.blocks" in diffusers_name:
+                    diffusers_name = diffusers_name.replace("input.blocks", "down_blocks")
+                else:
+                    diffusers_name = diffusers_name.replace("down.blocks", "down_blocks")
+
+                if "middle.block" in diffusers_name:
+                    diffusers_name = diffusers_name.replace("middle.block", "mid_block")
+                else:
+                    diffusers_name = diffusers_name.replace("mid.block", "mid_block")
+                if "output.blocks" in diffusers_name:
+                    diffusers_name = diffusers_name.replace("output.blocks", "up_blocks")
+                else:
+                    diffusers_name = diffusers_name.replace("up.blocks", "up_blocks")
+
+                diffusers_name = diffusers_name.replace("transformer.blocks", "transformer_blocks")
+                diffusers_name = diffusers_name.replace("to.q.lora", "to_q_lora")
+                diffusers_name = diffusers_name.replace("to.k.lora", "to_k_lora")
+                diffusers_name = diffusers_name.replace("to.v.lora", "to_v_lora")
+                diffusers_name = diffusers_name.replace("to.out.0.lora", "to_out_lora")
+                diffusers_name = diffusers_name.replace("proj.in", "proj_in")
+                diffusers_name = diffusers_name.replace("proj.out", "proj_out")
+                diffusers_name = diffusers_name.replace("emb.layers", "time_emb_proj")
+
+                # SDXL specificity.
+                if "emb" in diffusers_name:
+                    pattern = r"\.\d+(?=\D*$)"
+                    diffusers_name = re.sub(pattern, "", diffusers_name, count=1)
+                if ".in." in diffusers_name:
+                    diffusers_name = diffusers_name.replace("in.layers.2", "conv1")
+                if ".out." in diffusers_name:
+                    diffusers_name = diffusers_name.replace("out.layers.3", "conv2")
+                if "downsamplers" in diffusers_name or "upsamplers" in diffusers_name:
+                    diffusers_name = diffusers_name.replace("op", "conv")
+                if "skip" in diffusers_name:
+                    diffusers_name = diffusers_name.replace("skip.connection", "conv_shortcut")
+
+                if "transformer_blocks" in diffusers_name:
+                    if "attn1" in diffusers_name or "attn2" in diffusers_name:
+                        diffusers_name = diffusers_name.replace("attn1", "attn1.processor")
+                        diffusers_name = diffusers_name.replace("attn2", "attn2.processor")
+                        unet_state_dict[diffusers_name] = state_dict.pop(key)
+                        unet_state_dict[diffusers_name.replace(".down.", ".up.")] = state_dict.pop(lora_name_up)
+                    elif "ff" in diffusers_name:
+                        unet_state_dict[diffusers_name] = state_dict.pop(key)
+                        unet_state_dict[diffusers_name.replace(".down.", ".up.")] = state_dict.pop(lora_name_up)
+                elif any(key in diffusers_name for key in ("proj_in", "proj_out")):
+                    unet_state_dict[diffusers_name] = state_dict.pop(key)
+                    unet_state_dict[diffusers_name.replace(".down.", ".up.")] = state_dict.pop(lora_name_up)
+                else:
+                    unet_state_dict[diffusers_name] = state_dict.pop(key)
+                    unet_state_dict[diffusers_name.replace(".down.", ".up.")] = state_dict.pop(lora_name_up)
+
+            elif lora_name.startswith("lora_te_"):
+                diffusers_name = key.replace("lora_te_", "").replace("_", ".")
+                diffusers_name = diffusers_name.replace("text.model", "text_model")
+                diffusers_name = diffusers_name.replace("self.attn", "self_attn")
+                diffusers_name = diffusers_name.replace("q.proj.lora", "to_q_lora")
+                diffusers_name = diffusers_name.replace("k.proj.lora", "to_k_lora")
+                diffusers_name = diffusers_name.replace("v.proj.lora", "to_v_lora")
+                diffusers_name = diffusers_name.replace("out.proj.lora", "to_out_lora")
+                if "self_attn" in diffusers_name:
+                    te_state_dict[diffusers_name] = state_dict.pop(key)
+                    te_state_dict[diffusers_name.replace(".down.", ".up.")] = state_dict.pop(lora_name_up)
+                elif "mlp" in diffusers_name:
+                    # Be aware that this is the new diffusers convention and the rest of the code might
+                    # not utilize it yet.
+                    diffusers_name = diffusers_name.replace(".lora.", ".lora_linear_layer.")
+                    te_state_dict[diffusers_name] = state_dict.pop(key)
+                    te_state_dict[diffusers_name.replace(".down.", ".up.")] = state_dict.pop(lora_name_up)
+
+            # (sayakpaul): Duplicate code. Needs to be cleaned.
+            elif lora_name.startswith("lora_te1_"):
+                diffusers_name = key.replace("lora_te1_", "").replace("_", ".")
+                diffusers_name = diffusers_name.replace("text.model", "text_model")
+                diffusers_name = diffusers_name.replace("self.attn", "self_attn")
+                diffusers_name = diffusers_name.replace("q.proj.lora", "to_q_lora")
+                diffusers_name = diffusers_name.replace("k.proj.lora", "to_k_lora")
+                diffusers_name = diffusers_name.replace("v.proj.lora", "to_v_lora")
+                diffusers_name = diffusers_name.replace("out.proj.lora", "to_out_lora")
+                if "self_attn" in diffusers_name:
+                    te_state_dict[diffusers_name] = state_dict.pop(key)
+                    te_state_dict[diffusers_name.replace(".down.", ".up.")] = state_dict.pop(lora_name_up)
+                elif "mlp" in diffusers_name:
+                    # Be aware that this is the new diffusers convention and the rest of the code might
+                    # not utilize it yet.
+                    diffusers_name = diffusers_name.replace(".lora.", ".lora_linear_layer.")
+                    te_state_dict[diffusers_name] = state_dict.pop(key)
+                    te_state_dict[diffusers_name.replace(".down.", ".up.")] = state_dict.pop(lora_name_up)
+
+            # (sayakpaul): Duplicate code. Needs to be cleaned.
+            elif lora_name.startswith("lora_te2_"):
+                diffusers_name = key.replace("lora_te2_", "").replace("_", ".")
+                diffusers_name = diffusers_name.replace("text.model", "text_model")
+                diffusers_name = diffusers_name.replace("self.attn", "self_attn")
+                diffusers_name = diffusers_name.replace("q.proj.lora", "to_q_lora")
+                diffusers_name = diffusers_name.replace("k.proj.lora", "to_k_lora")
+                diffusers_name = diffusers_name.replace("v.proj.lora", "to_v_lora")
+                diffusers_name = diffusers_name.replace("out.proj.lora", "to_out_lora")
+                if "self_attn" in diffusers_name:
+                    te2_state_dict[diffusers_name] = state_dict.pop(key)
+                    te2_state_dict[diffusers_name.replace(".down.", ".up.")] = state_dict.pop(lora_name_up)
+                elif "mlp" in diffusers_name:
+                    # Be aware that this is the new diffusers convention and the rest of the code might
+                    # not utilize it yet.
+                    diffusers_name = diffusers_name.replace(".lora.", ".lora_linear_layer.")
+                    te2_state_dict[diffusers_name] = state_dict.pop(key)
+                    te2_state_dict[diffusers_name.replace(".down.", ".up.")] = state_dict.pop(lora_name_up)
+
+            # Rename the alphas so that they can be mapped appropriately.
+            if lora_name_alpha in state_dict:
+                alpha = state_dict.pop(lora_name_alpha).item()
+                if lora_name_alpha.startswith("lora_unet_"):
+                    prefix = "unet."
+                elif lora_name_alpha.startswith(("lora_te_", "lora_te1_")):
+                    prefix = "text_encoder."
+                else:
+                    prefix = "text_encoder_2."
+                new_name = prefix + diffusers_name.split(".lora.")[0] + ".alpha"
+                network_alphas.update({new_name: alpha})
+
+        if len(state_dict) > 0:
+            raise ValueError(
+                f"The following keys have not been correctly be renamed: \n\n {', '.join(state_dict.keys())}"
+            )
+
+        logger.info("Kohya-style checkpoint detected.")
+        unet_state_dict = {f"{cls.unet_name}.{module_name}": params for module_name, params in unet_state_dict.items()}
+        te_state_dict = {
+            f"{cls.text_encoder_name}.{module_name}": params for module_name, params in te_state_dict.items()
+        }
+        te2_state_dict = (
+            {f"text_encoder_2.{module_name}": params for module_name, params in te2_state_dict.items()}
+            if len(te2_state_dict) > 0
+            else None
+        )
+        if te2_state_dict is not None:
+            te_state_dict.update(te2_state_dict)
+
+        new_state_dict = {**unet_state_dict, **te_state_dict}
+        return new_state_dict, network_alphas
+
+    def unload_lora_weights(self):
+        """
+        Unloads the LoRA parameters.
+
+        Examples:
+
+        ```python
+        >>> # Assuming `pipeline` is already loaded with the LoRA parameters.
+        >>> pipeline.unload_lora_weights()
+        >>> ...
+        ```
+        """
+        for _, module in self.unet.named_modules():
+            if hasattr(module, "set_lora_layer"):
+                module.set_lora_layer(None)
+
+        # Safe to call the following regardless of LoRA.
+        self._remove_text_encoder_monkey_patch()
+
+    def fuse_lora(self, fuse_unet: bool = True, fuse_text_encoder: bool = True, lora_scale: float = 1.0):
+        r"""
+        Fuses the LoRA parameters into the original parameters of the corresponding blocks.
+
+        <Tip warning={true}>
+
+        This is an experimental API.
+
+        </Tip>
 
         Args:
-            prompt (`str` or `List[str]`, *optional*):
-                The prompt or prompts to guide image generation. If not defined, you need to pass `prompt_embeds`.
-            image (`torch.FloatTensor`, `PIL.Image.Image`, `np.ndarray`, `List[torch.FloatTensor]`, `List[PIL.Image.Image]`, `List[np.ndarray]`,:
-                    `List[List[torch.FloatTensor]]`, `List[List[np.ndarray]]` or `List[List[PIL.Image.Image]]`):
-                The initial image to be used as the starting point for the image generation process. Can also accept
-                image latents as `image`, and if passing latents directly they are not encoded again.
-            control_image (`torch.FloatTensor`, `PIL.Image.Image`, `np.ndarray`, `List[torch.FloatTensor]`, `List[PIL.Image.Image]`, `List[np.ndarray]`,:
-                    `List[List[torch.FloatTensor]]`, `List[List[np.ndarray]]` or `List[List[PIL.Image.Image]]`):
-                The ControlNet input condition to provide guidance to the `unet` for generation. If the type is
-                specified as `torch.FloatTensor`, it is passed to ControlNet as is. `PIL.Image.Image` can also be
-                accepted as an image. The dimensions of the output image defaults to `image`'s dimensions. If height
-                and/or width are passed, `image` is resized accordingly. If multiple ControlNets are specified in
-                `init`, images must be passed as a list such that each element of the list can be correctly batched for
-                input to a single ControlNet.
-            height (`int`, *optional*, defaults to `self.unet.config.sample_size * self.vae_scale_factor`):
-                The height in pixels of the generated image.
-            width (`int`, *optional*, defaults to `self.unet.config.sample_size * self.vae_scale_factor`):
-                The width in pixels of the generated image.
-            num_inference_steps (`int`, *optional*, defaults to 50):
-                The number of denoising steps. More denoising steps usually lead to a higher quality image at the
-                expense of slower inference.
-            guidance_scale (`float`, *optional*, defaults to 7.5):
-                A higher guidance scale value encourages the model to generate images closely linked to the text
-                `prompt` at the expense of lower image quality. Guidance scale is enabled when `guidance_scale > 1`.
-            negative_prompt (`str` or `List[str]`, *optional*):
-                The prompt or prompts to guide what to not include in image generation. If not defined, you need to
-                pass `negative_prompt_embeds` instead. Ignored when not using guidance (`guidance_scale < 1`).
-            num_images_per_prompt (`int`, *optional*, defaults to 1):
-                The number of images to generate per prompt.
-            eta (`float`, *optional*, defaults to 0.0):
-                Corresponds to parameter eta (η) from the [DDIM](https://arxiv.org/abs/2010.02502) paper. Only applies
-                to the [`~schedulers.DDIMScheduler`], and is ignored in other schedulers.
-            generator (`torch.Generator` or `List[torch.Generator]`, *optional*):
-                A [`torch.Generator`](https://pytorch.org/docs/stable/generated/torch.Generator.html) to make
-                generation deterministic.
-            latents (`torch.FloatTensor`, *optional*):
-                Pre-generated noisy latents sampled from a Gaussian distribution, to be used as inputs for image
-                generation. Can be used to tweak the same generation with different prompts. If not provided, a latents
-                tensor is generated by sampling using the supplied random `generator`.
-            prompt_embeds (`torch.FloatTensor`, *optional*):
-                Pre-generated text embeddings. Can be used to easily tweak text inputs (prompt weighting). If not
-                provided, text embeddings are generated from the `prompt` input argument.
-            negative_prompt_embeds (`torch.FloatTensor`, *optional*):
-                Pre-generated negative text embeddings. Can be used to easily tweak text inputs (prompt weighting). If
-                not provided, `negative_prompt_embeds` are generated from the `negative_prompt` input argument.
-            output_type (`str`, *optional*, defaults to `"pil"`):
-                The output format of the generated image. Choose between `PIL.Image` or `np.array`.
-            return_dict (`bool`, *optional*, defaults to `True`):
-                Whether or not to return a [`~pipelines.stable_diffusion.StableDiffusionPipelineOutput`] instead of a
-                plain tuple.
-            callback (`Callable`, *optional*):
-                A function that calls every `callback_steps` steps during inference. The function is called with the
-                following arguments: `callback(step: int, timestep: int, latents: torch.FloatTensor)`.
-            callback_steps (`int`, *optional*, defaults to 1):
-                The frequency at which the `callback` function is called. If not specified, the callback is called at
-                every step.
-            cross_attention_kwargs (`dict`, *optional*):
-                A kwargs dictionary that if specified is passed along to the [`AttentionProcessor`] as defined in
-                [`self.processor`](https://github.com/huggingface/diffusers/blob/main/src/diffusers/models/attention_processor.py).
-            controlnet_conditioning_scale (`float` or `List[float]`, *optional*, defaults to 1.0):
-                The outputs of the ControlNet are multiplied by `controlnet_conditioning_scale` before they are added
-                to the residual in the original `unet`. If multiple ControlNets are specified in `init`, you can set
-                the corresponding scale as a list.
-            guess_mode (`bool`, *optional*, defaults to `False`):
-                The ControlNet encoder tries to recognize the content of the input image even if you remove all
-                prompts. A `guidance_scale` value between 3.0 and 5.0 is recommended.
-            control_guidance_start (`float` or `List[float]`, *optional*, defaults to 0.0):
-                The percentage of total steps at which the ControlNet starts applying.
-            control_guidance_end (`float` or `List[float]`, *optional*, defaults to 1.0):
-                The percentage of total steps at which the ControlNet stops applying.
+            fuse_unet (`bool`, defaults to `True`): Whether to fuse the UNet LoRA parameters.
+            fuse_text_encoder (`bool`, defaults to `True`):
+                Whether to fuse the text encoder LoRA parameters. If the text encoder wasn't monkey-patched with the
+                LoRA parameters then it won't have any effect.
+            lora_scale (`float`, defaults to 1.0):
+                Controls how much to influence the outputs with the LoRA parameters.
+        """
+        if fuse_unet or fuse_text_encoder:
+            self.num_fused_loras += 1
+            if self.num_fused_loras > 1:
+                logger.warn(
+                    "The current API is supported for operating with a single LoRA file. You are trying to load and fuse more than one LoRA which is not well-supported.",
+                )
+
+        if fuse_unet:
+            self.unet.fuse_lora(lora_scale)
+
+        if self.use_peft_backend:
+            from peft.tuners.tuners_utils import BaseTunerLayer
+
+            def fuse_text_encoder_lora(text_encoder, lora_scale=1.0):
+                for module in text_encoder.modules():
+                    if isinstance(module, BaseTunerLayer):
+                        if lora_scale != 1.0:
+                            module.scale_layer(lora_scale)
+
+                        module.merge()
+
+        else:
+            warnings.warn(
+                "You are using an old version of LoRA backend. This will be deprecated in the next releases in favor of PEFT"
+                " make sure to install the latest PEFT and transformers packages in the future.",
+                FutureWarning,
+            )
+
+            def fuse_text_encoder_lora(text_encoder, lora_scale=1.0):
+                for _, attn_module in text_encoder_attn_modules(text_encoder):
+                    if isinstance(attn_module.q_proj, PatchedLoraProjection):
+                        attn_module.q_proj._fuse_lora(lora_scale)
+                        attn_module.k_proj._fuse_lora(lora_scale)
+                        attn_module.v_proj._fuse_lora(lora_scale)
+                        attn_module.out_proj._fuse_lora(lora_scale)
+
+                for _, mlp_module in text_encoder_mlp_modules(text_encoder):
+                    if isinstance(mlp_module.fc1, PatchedLoraProjection):
+                        mlp_module.fc1._fuse_lora(lora_scale)
+                        mlp_module.fc2._fuse_lora(lora_scale)
+
+        if fuse_text_encoder:
+            if hasattr(self, "text_encoder"):
+                fuse_text_encoder_lora(self.text_encoder, lora_scale)
+            if hasattr(self, "text_encoder_2"):
+                fuse_text_encoder_lora(self.text_encoder_2, lora_scale)
+
+    def unfuse_lora(self, unfuse_unet: bool = True, unfuse_text_encoder: bool = True):
+        r"""
+        Reverses the effect of
+        [`pipe.fuse_lora()`](https://huggingface.co/docs/diffusers/main/en/api/loaders#diffusers.loaders.LoraLoaderMixin.fuse_lora).
+
+        <Tip warning={true}>
+
+        This is an experimental API.
+
+        </Tip>
+
+        Args:
+            unfuse_unet (`bool`, defaults to `True`): Whether to unfuse the UNet LoRA parameters.
+            unfuse_text_encoder (`bool`, defaults to `True`):
+                Whether to unfuse the text encoder LoRA parameters. If the text encoder wasn't monkey-patched with the
+                LoRA parameters then it won't have any effect.
+        """
+        if unfuse_unet:
+            self.unet.unfuse_lora()
+
+        if self.use_peft_backend:
+            from peft.tuners.layers.tuner_utils import BaseTunerLayer
+
+            def unfuse_text_encoder_lora(text_encoder):
+                for module in text_encoder.modules():
+                    if isinstance(module, BaseTunerLayer):
+                        module.unmerge()
+
+        else:
+            warnings.warn(
+                "You are using an old version of LoRA backend. This will be deprecated in the next releases in favor of PEFT"
+                " make sure to install the latest PEFT and transformers packages in the future.",
+                FutureWarning,
+            )
+
+            def unfuse_text_encoder_lora(text_encoder):
+                for _, attn_module in text_encoder_attn_modules(text_encoder):
+                    if isinstance(attn_module.q_proj, PatchedLoraProjection):
+                        attn_module.q_proj._unfuse_lora()
+                        attn_module.k_proj._unfuse_lora()
+                        attn_module.v_proj._unfuse_lora()
+                        attn_module.out_proj._unfuse_lora()
+
+                for _, mlp_module in text_encoder_mlp_modules(text_encoder):
+                    if isinstance(mlp_module.fc1, PatchedLoraProjection):
+                        mlp_module.fc1._unfuse_lora()
+                        mlp_module.fc2._unfuse_lora()
+
+        if unfuse_text_encoder:
+            if hasattr(self, "text_encoder"):
+                unfuse_text_encoder_lora(self.text_encoder)
+            if hasattr(self, "text_encoder_2"):
+                unfuse_text_encoder_lora(self.text_encoder_2)
+
+
+class FromSingleFileMixin:
+    """
+    Load model weights saved in the `.ckpt` format into a [`DiffusionPipeline`].
+    """
+
+    @classmethod
+    def from_ckpt(cls, *args, **kwargs):
+        deprecation_message = "The function `from_ckpt` is deprecated in favor of `from_single_file` and will be removed in diffusers v.0.21. Please make sure to use `StableDiffusionPipeline.from_single_file(...)` instead."
+        deprecate("from_ckpt", "0.21.0", deprecation_message, standard_warn=False)
+        return cls.from_single_file(*args, **kwargs)
+
+    @classmethod
+    def from_single_file(cls, pretrained_model_link_or_path, **kwargs):
+        r"""
+        Instantiate a [`DiffusionPipeline`] from pretrained pipeline weights saved in the `.ckpt` or `.safetensors`
+        format. The pipeline is set in evaluation mode (`model.eval()`) by default.
+
+        Parameters:
+            pretrained_model_link_or_path (`str` or `os.PathLike`, *optional*):
+                Can be either:
+                    - A link to the `.ckpt` file (for example
+                      `"https://huggingface.co/<repo_id>/blob/main/<path_to_file>.ckpt"`) on the Hub.
+                    - A path to a *file* containing all pipeline weights.
+            torch_dtype (`str` or `torch.dtype`, *optional*):
+                Override the default `torch.dtype` and load the model with another dtype. If `"auto"` is passed, the
+                dtype is automatically derived from the model's weights.
+            force_download (`bool`, *optional*, defaults to `False`):
+                Whether or not to force the (re-)download of the model weights and configuration files, overriding the
+                cached versions if they exist.
+            cache_dir (`Union[str, os.PathLike]`, *optional*):
+                Path to a directory where a downloaded pretrained model configuration is cached if the standard cache
+                is not used.
+            resume_download (`bool`, *optional*, defaults to `False`):
+                Whether or not to resume downloading the model weights and configuration files. If set to `False`, any
+                incompletely downloaded files are deleted.
+            proxies (`Dict[str, str]`, *optional*):
+                A dictionary of proxy servers to use by protocol or endpoint, for example, `{'http': 'foo.bar:3128',
+                'http://hostname': 'foo.bar:4012'}`. The proxies are used on each request.
+            local_files_only (`bool`, *optional*, defaults to `False`):
+                Whether to only load local model weights and configuration files or not. If set to `True`, the model
+                won't be downloaded from the Hub.
+            use_auth_token (`str` or *bool*, *optional*):
+                The token to use as HTTP bearer authorization for remote files. If `True`, the token generated from
+                `diffusers-cli login` (stored in `~/.huggingface`) is used.
+            revision (`str`, *optional*, defaults to `"main"`):
+                The specific model version to use. It can be a branch name, a tag name, a commit id, or any identifier
+                allowed by Git.
+            use_safetensors (`bool`, *optional*, defaults to `None`):
+                If set to `None`, the safetensors weights are downloaded if they're available **and** if the
+                safetensors library is installed. If set to `True`, the model is forcibly loaded from safetensors
+                weights. If set to `False`, safetensors weights are not loaded.
+            extract_ema (`bool`, *optional*, defaults to `False`):
+                Whether to extract the EMA weights or not. Pass `True` to extract the EMA weights which usually yield
+                higher quality images for inference. Non-EMA weights are usually better for continuing finetuning.
+            upcast_attention (`bool`, *optional*, defaults to `None`):
+                Whether the attention computation should always be upcasted.
+            image_size (`int`, *optional*, defaults to 512):
+                The image size the model was trained on. Use 512 for all Stable Diffusion v1 models and the Stable
+                Diffusion v2 base model. Use 768 for Stable Diffusion v2.
+            prediction_type (`str`, *optional*):
+                The prediction type the model was trained on. Use `'epsilon'` for all Stable Diffusion v1 models and
+                the Stable Diffusion v2 base model. Use `'v_prediction'` for Stable Diffusion v2.
+            num_in_channels (`int`, *optional*, defaults to `None`):
+                The number of input channels. If `None`, it is automatically inferred.
+            scheduler_type (`str`, *optional*, defaults to `"pndm"`):
+                Type of scheduler to use. Should be one of `["pndm", "lms", "heun", "euler", "euler-ancestral", "dpm",
+                "ddim"]`.
+            load_safety_checker (`bool`, *optional*, defaults to `True`):
+                Whether to load the safety checker or not.
+            text_encoder ([`~transformers.CLIPTextModel`], *optional*, defaults to `None`):
+                An instance of `CLIPTextModel` to use, specifically the
+                [clip-vit-large-patch14](https://huggingface.co/openai/clip-vit-large-patch14) variant. If this
+                parameter is `None`, the function loads a new instance of `CLIPTextModel` by itself if needed.
+            vae (`AutoencoderKL`, *optional*, defaults to `None`):
+                Variational Auto-Encoder (VAE) Model to encode and decode images to and from latent representations. If
+                this parameter is `None`, the function will load a new instance of [CLIP] by itself, if needed.
+            tokenizer ([`~transformers.CLIPTokenizer`], *optional*, defaults to `None`):
+                An instance of `CLIPTokenizer` to use. If this parameter is `None`, the function loads a new instance
+                of `CLIPTokenizer` by itself if needed.
+            original_config_file (`str`):
+                Path to `.yaml` config file corresponding to the original architecture. If `None`, will be
+                automatically inferred by looking for a key that only exists in SD2.0 models.
+            kwargs (remaining dictionary of keyword arguments, *optional*):
+                Can be used to overwrite load and saveable variables (for example the pipeline components of the
+                specific pipeline class). The overwritten components are directly passed to the pipelines `__init__`
+                method. See example below for more information.
 
         Examples:
 
-        Returns:
-            [`~pipelines.stable_diffusion.StableDiffusionPipelineOutput`] or `tuple`:
-                If `return_dict` is `True`, [`~pipelines.stable_diffusion.StableDiffusionPipelineOutput`] is returned,
-                otherwise a `tuple` is returned where the first element is a list with the generated images and the
-                second element is a list of `bool`s indicating whether the corresponding generated image contains
-                "not-safe-for-work" (nsfw) content.
+        ```py
+        >>> from diffusers import StableDiffusionPipeline
+
+        >>> # Download pipeline from huggingface.co and cache.
+        >>> pipeline = StableDiffusionPipeline.from_single_file(
+        ...     "https://huggingface.co/WarriorMama777/OrangeMixs/blob/main/Models/AbyssOrangeMix/AbyssOrangeMix.safetensors"
+        ... )
+
+        >>> # Download pipeline from local file
+        >>> # file is downloaded under ./v1-5-pruned-emaonly.ckpt
+        >>> pipeline = StableDiffusionPipeline.from_single_file("./v1-5-pruned-emaonly")
+
+        >>> # Enable float16 and move to GPU
+        >>> pipeline = StableDiffusionPipeline.from_single_file(
+        ...     "https://huggingface.co/runwayml/stable-diffusion-v1-5/blob/main/v1-5-pruned-emaonly.ckpt",
+        ...     torch_dtype=torch.float16,
+        ... )
+        >>> pipeline.to("cuda")
+        ```
         """
-        controlnet = self.controlnet._orig_mod if is_compiled_module(self.controlnet) else self.controlnet
-
-        # align format for control guidance
-        if not isinstance(control_guidance_start, list) and isinstance(control_guidance_end, list):
-            control_guidance_start = len(control_guidance_end) * [control_guidance_start]
-        elif not isinstance(control_guidance_end, list) and isinstance(control_guidance_start, list):
-            control_guidance_end = len(control_guidance_start) * [control_guidance_end]
-        elif not isinstance(control_guidance_start, list) and not isinstance(control_guidance_end, list):
-            mult = len(controlnet.nets) if isinstance(controlnet, MultiControlNetModel) else 1
-            control_guidance_start, control_guidance_end = mult * [control_guidance_start], mult * [
-                control_guidance_end
-            ]
-
-        # 1. Check inputs. Raise error if not correct
-        self.check_inputs(
-            prompt,
-            control_image,
-            callback_steps,
-            negative_prompt,
-            prompt_embeds,
-            negative_prompt_embeds,
-            controlnet_conditioning_scale,
-            control_guidance_start,
-            control_guidance_end,
+        # import here to avoid circular dependency
+        from .pipelines.stable_diffusion.convert_from_ckpt import download_from_original_stable_diffusion_ckpt
+
+        original_config_file = kwargs.pop("original_config_file", None)
+        config_files = kwargs.pop("config_files", None)
+        cache_dir = kwargs.pop("cache_dir", DIFFUSERS_CACHE)
+        resume_download = kwargs.pop("resume_download", False)
+        force_download = kwargs.pop("force_download", False)
+        proxies = kwargs.pop("proxies", None)
+        local_files_only = kwargs.pop("local_files_only", HF_HUB_OFFLINE)
+        use_auth_token = kwargs.pop("use_auth_token", None)
+        revision = kwargs.pop("revision", None)
+        extract_ema = kwargs.pop("extract_ema", False)
+        image_size = kwargs.pop("image_size", None)
+        scheduler_type = kwargs.pop("scheduler_type", "pndm")
+        num_in_channels = kwargs.pop("num_in_channels", None)
+        upcast_attention = kwargs.pop("upcast_attention", None)
+        load_safety_checker = kwargs.pop("load_safety_checker", True)
+        prediction_type = kwargs.pop("prediction_type", None)
+        text_encoder = kwargs.pop("text_encoder", None)
+        vae = kwargs.pop("vae", None)
+        controlnet = kwargs.pop("controlnet", None)
+        tokenizer = kwargs.pop("tokenizer", None)
+
+        torch_dtype = kwargs.pop("torch_dtype", None)
+
+        use_safetensors = kwargs.pop("use_safetensors", None)
+
+        pipeline_name = cls.__name__
+        file_extension = pretrained_model_link_or_path.rsplit(".", 1)[-1]
+        from_safetensors = file_extension == "safetensors"
+
+        if from_safetensors and use_safetensors is False:
+            raise ValueError("Make sure to install `safetensors` with `pip install safetensors`.")
+
+        # TODO: For now we only support stable diffusion
+        stable_unclip = None
+        model_type = None
+
+        if pipeline_name in [
+            "StableDiffusionControlNetPipeline",
+            "StableDiffusionControlNetImg2ImgPipeline",
+            "StableDiffusionControlNetInpaintPipeline",
+        ]:
+            from .models.controlnet import ControlNetModel
+            from .pipelines.controlnet.multicontrolnet import MultiControlNetModel
+
+            # Model type will be inferred from the checkpoint.
+            if not isinstance(controlnet, (ControlNetModel, MultiControlNetModel)):
+                raise ValueError("ControlNet needs to be passed if loading from ControlNet pipeline.")
+        elif "StableDiffusion" in pipeline_name:
+            # Model type will be inferred from the checkpoint.
+            pass
+        elif pipeline_name == "StableUnCLIPPipeline":
+            model_type = "FrozenOpenCLIPEmbedder"
+            stable_unclip = "txt2img"
+        elif pipeline_name == "StableUnCLIPImg2ImgPipeline":
+            model_type = "FrozenOpenCLIPEmbedder"
+            stable_unclip = "img2img"
+        elif pipeline_name == "PaintByExamplePipeline":
+            model_type = "PaintByExample"
+        elif pipeline_name == "LDMTextToImagePipeline":
+            model_type = "LDMTextToImage"
+        else:
+            raise ValueError(f"Unhandled pipeline class: {pipeline_name}")
+
+        # remove huggingface url
+        has_valid_url_prefix = False
+        valid_url_prefixes = ["https://huggingface.co/", "huggingface.co/", "hf.co/", "https://hf.co/"]
+        for prefix in valid_url_prefixes:
+            if pretrained_model_link_or_path.startswith(prefix):
+                pretrained_model_link_or_path = pretrained_model_link_or_path[len(prefix) :]
+                has_valid_url_prefix = True
+
+        # Code based on diffusers.pipelines.pipeline_utils.DiffusionPipeline.from_pretrained
+        ckpt_path = Path(pretrained_model_link_or_path)
+        if not ckpt_path.is_file():
+            if not has_valid_url_prefix:
+                raise ValueError(
+                    f"The provided path is either not a file or a valid huggingface URL was not provided. Valid URLs begin with {', '.join(valid_url_prefixes)}"
+                )
+
+            # get repo_id and (potentially nested) file path of ckpt in repo
+            repo_id = "/".join(ckpt_path.parts[:2])
+            file_path = "/".join(ckpt_path.parts[2:])
+
+            if file_path.startswith("blob/"):
+                file_path = file_path[len("blob/") :]
+
+            if file_path.startswith("main/"):
+                file_path = file_path[len("main/") :]
+
+            pretrained_model_link_or_path = hf_hub_download(
+                repo_id,
+                filename=file_path,
+                cache_dir=cache_dir,
+                resume_download=resume_download,
+                proxies=proxies,
+                local_files_only=local_files_only,
+                use_auth_token=use_auth_token,
+                revision=revision,
+                force_download=force_download,
+            )
+
+        pipe = download_from_original_stable_diffusion_ckpt(
+            pretrained_model_link_or_path,
+            pipeline_class=cls,
+            model_type=model_type,
+            stable_unclip=stable_unclip,
+            controlnet=controlnet,
+            from_safetensors=from_safetensors,
+            extract_ema=extract_ema,
+            image_size=image_size,
+            scheduler_type=scheduler_type,
+            num_in_channels=num_in_channels,
+            upcast_attention=upcast_attention,
+            load_safety_checker=load_safety_checker,
+            prediction_type=prediction_type,
+            text_encoder=text_encoder,
+            vae=vae,
+            tokenizer=tokenizer,
+            original_config_file=original_config_file,
+            config_files=config_files,
         )
 
-        # 2. Define call parameters
-        if prompt is not None and isinstance(prompt, str):
-            batch_size = 1
-        elif prompt is not None and isinstance(prompt, list):
-            batch_size = len(prompt)
+        if torch_dtype is not None:
+            pipe.to(torch_dtype=torch_dtype)
+
+        return pipe
+
+
+class FromOriginalVAEMixin:
+    @classmethod
+    def from_single_file(cls, pretrained_model_link_or_path, **kwargs):
+        r"""
+        Instantiate a [`AutoencoderKL`] from pretrained controlnet weights saved in the original `.ckpt` or
+        `.safetensors` format. The pipeline is format. The pipeline is set in evaluation mode (`model.eval()`) by
+        default.
+
+        Parameters:
+            pretrained_model_link_or_path (`str` or `os.PathLike`, *optional*):
+                Can be either:
+                    - A link to the `.ckpt` file (for example
+                      `"https://huggingface.co/<repo_id>/blob/main/<path_to_file>.ckpt"`) on the Hub.
+                    - A path to a *file* containing all pipeline weights.
+            torch_dtype (`str` or `torch.dtype`, *optional*):
+                Override the default `torch.dtype` and load the model with another dtype. If `"auto"` is passed, the
+                dtype is automatically derived from the model's weights.
+            force_download (`bool`, *optional*, defaults to `False`):
+                Whether or not to force the (re-)download of the model weights and configuration files, overriding the
+                cached versions if they exist.
+            cache_dir (`Union[str, os.PathLike]`, *optional*):
+                Path to a directory where a downloaded pretrained model configuration is cached if the standard cache
+                is not used.
+            resume_download (`bool`, *optional*, defaults to `False`):
+                Whether or not to resume downloading the model weights and configuration files. If set to `False`, any
+                incompletely downloaded files are deleted.
+            proxies (`Dict[str, str]`, *optional*):
+                A dictionary of proxy servers to use by protocol or endpoint, for example, `{'http': 'foo.bar:3128',
+                'http://hostname': 'foo.bar:4012'}`. The proxies are used on each request.
+            local_files_only (`bool`, *optional*, defaults to `False`):
+                Whether to only load local model weights and configuration files or not. If set to True, the model
+                won't be downloaded from the Hub.
+            use_auth_token (`str` or *bool*, *optional*):
+                The token to use as HTTP bearer authorization for remote files. If `True`, the token generated from
+                `diffusers-cli login` (stored in `~/.huggingface`) is used.
+            revision (`str`, *optional*, defaults to `"main"`):
+                The specific model version to use. It can be a branch name, a tag name, a commit id, or any identifier
+                allowed by Git.
+            image_size (`int`, *optional*, defaults to 512):
+                The image size the model was trained on. Use 512 for all Stable Diffusion v1 models and the Stable
+                Diffusion v2 base model. Use 768 for Stable Diffusion v2.
+            use_safetensors (`bool`, *optional*, defaults to `None`):
+                If set to `None`, the safetensors weights are downloaded if they're available **and** if the
+                safetensors library is installed. If set to `True`, the model is forcibly loaded from safetensors
+                weights. If set to `False`, safetensors weights are not loaded.
+            upcast_attention (`bool`, *optional*, defaults to `None`):
+                Whether the attention computation should always be upcasted.
+            scaling_factor (`float`, *optional*, defaults to 0.18215):
+                The component-wise standard deviation of the trained latent space computed using the first batch of the
+                training set. This is used to scale the latent space to have unit variance when training the diffusion
+                model. The latents are scaled with the formula `z = z * scaling_factor` before being passed to the
+                diffusion model. When decoding, the latents are scaled back to the original scale with the formula: `z
+                = 1 / scaling_factor * z`. For more details, refer to sections 4.3.2 and D.1 of the [High-Resolution
+                Image Synthesis with Latent Diffusion Models](https://arxiv.org/abs/2112.10752) paper.
+            kwargs (remaining dictionary of keyword arguments, *optional*):
+                Can be used to overwrite load and saveable variables (for example the pipeline components of the
+                specific pipeline class). The overwritten components are directly passed to the pipelines `__init__`
+                method. See example below for more information.
+
+        <Tip warning={true}>
+
+            Make sure to pass both `image_size` and `scaling_factor` to `from_single_file()` if you want to load
+            a VAE that does accompany a stable diffusion model of v2 or higher or SDXL.
+
+        </Tip>
+
+        Examples:
+
+        ```py
+        from diffusers import AutoencoderKL
+
+        url = "https://huggingface.co/stabilityai/sd-vae-ft-mse-original/blob/main/vae-ft-mse-840000-ema-pruned.safetensors"  # can also be local file
+        model = AutoencoderKL.from_single_file(url)
+        ```
+        """
+        if not is_omegaconf_available():
+            raise ValueError(BACKENDS_MAPPING["omegaconf"][1])
+
+        from omegaconf import OmegaConf
+
+        from .models import AutoencoderKL
+
+        # import here to avoid circular dependency
+        from .pipelines.stable_diffusion.convert_from_ckpt import (
+            convert_ldm_vae_checkpoint,
+            create_vae_diffusers_config,
+        )
+
+        config_file = kwargs.pop("config_file", None)
+        cache_dir = kwargs.pop("cache_dir", DIFFUSERS_CACHE)
+        resume_download = kwargs.pop("resume_download", False)
+        force_download = kwargs.pop("force_download", False)
+        proxies = kwargs.pop("proxies", None)
+        local_files_only = kwargs.pop("local_files_only", HF_HUB_OFFLINE)
+        use_auth_token = kwargs.pop("use_auth_token", None)
+        revision = kwargs.pop("revision", None)
+        image_size = kwargs.pop("image_size", None)
+        scaling_factor = kwargs.pop("scaling_factor", None)
+        kwargs.pop("upcast_attention", None)
+
+        torch_dtype = kwargs.pop("torch_dtype", None)
+
+        use_safetensors = kwargs.pop("use_safetensors", None)
+
+        file_extension = pretrained_model_link_or_path.rsplit(".", 1)[-1]
+        from_safetensors = file_extension == "safetensors"
+
+        if from_safetensors and use_safetensors is False:
+            raise ValueError("Make sure to install `safetensors` with `pip install safetensors`.")
+
+        # remove huggingface url
+        for prefix in ["https://huggingface.co/", "huggingface.co/", "hf.co/", "https://hf.co/"]:
+            if pretrained_model_link_or_path.startswith(prefix):
+                pretrained_model_link_or_path = pretrained_model_link_or_path[len(prefix) :]
+
+        # Code based on diffusers.pipelines.pipeline_utils.DiffusionPipeline.from_pretrained
+        ckpt_path = Path(pretrained_model_link_or_path)
+        if not ckpt_path.is_file():
+            # get repo_id and (potentially nested) file path of ckpt in repo
+            repo_id = "/".join(ckpt_path.parts[:2])
+            file_path = "/".join(ckpt_path.parts[2:])
+
+            if file_path.startswith("blob/"):
+                file_path = file_path[len("blob/") :]
+
+            if file_path.startswith("main/"):
+                file_path = file_path[len("main/") :]
+
+            pretrained_model_link_or_path = hf_hub_download(
+                repo_id,
+                filename=file_path,
+                cache_dir=cache_dir,
+                resume_download=resume_download,
+                proxies=proxies,
+                local_files_only=local_files_only,
+                use_auth_token=use_auth_token,
+                revision=revision,
+                force_download=force_download,
+            )
+
+        if from_safetensors:
+            from safetensors import safe_open
+
+            checkpoint = {}
+            with safe_open(pretrained_model_link_or_path, framework="pt", device="cpu") as f:
+                for key in f.keys():
+                    checkpoint[key] = f.get_tensor(key)
         else:
-            batch_size = prompt_embeds.shape[0]
-
-        device = self._execution_device
-        # here `guidance_scale` is defined analog to the guidance weight `w` of equation (2)
-        # of the Imagen paper: https://arxiv.org/pdf/2205.11487.pdf . `guidance_scale = 1`
-        # corresponds to doing no classifier free guidance.
-        do_classifier_free_guidance = guidance_scale > 1.0
-
-        if isinstance(controlnet, MultiControlNetModel) and isinstance(controlnet_conditioning_scale, float):
-            controlnet_conditioning_scale = [controlnet_conditioning_scale] * len(controlnet.nets)
-
-        global_pool_conditions = (
-            controlnet.config.global_pool_conditions
-            if isinstance(controlnet, ControlNetModel)
-            else controlnet.nets[0].config.global_pool_conditions
+            checkpoint = torch.load(pretrained_model_link_or_path, map_location="cpu")
+
+        if "state_dict" in checkpoint:
+            checkpoint = checkpoint["state_dict"]
+
+        if config_file is None:
+            config_url = "https://raw.githubusercontent.com/CompVis/stable-diffusion/main/configs/stable-diffusion/v1-inference.yaml"
+            config_file = BytesIO(requests.get(config_url).content)
+
+        original_config = OmegaConf.load(config_file)
+
+        # default to sd-v1-5
+        image_size = image_size or 512
+
+        vae_config = create_vae_diffusers_config(original_config, image_size=image_size)
+        converted_vae_checkpoint = convert_ldm_vae_checkpoint(checkpoint, vae_config)
+
+        if scaling_factor is None:
+            if (
+                "model" in original_config
+                and "params" in original_config.model
+                and "scale_factor" in original_config.model.params
+            ):
+                vae_scaling_factor = original_config.model.params.scale_factor
+            else:
+                vae_scaling_factor = 0.18215  # default SD scaling factor
+
+        vae_config["scaling_factor"] = vae_scaling_factor
+
+        ctx = init_empty_weights if is_accelerate_available() else nullcontext
+        with ctx():
+            vae = AutoencoderKL(**vae_config)
+
+        if is_accelerate_available():
+            load_model_dict_into_meta(vae, converted_vae_checkpoint, device="cpu")
+        else:
+            vae.load_state_dict(converted_vae_checkpoint)
+
+        if torch_dtype is not None:
+            vae.to(dtype=torch_dtype)
+
+        return vae
+
+
+class FromOriginalControlnetMixin:
+    @classmethod
+    def from_single_file(cls, pretrained_model_link_or_path, **kwargs):
+        r"""
+        Instantiate a [`ControlNetModel`] from pretrained controlnet weights saved in the original `.ckpt` or
+        `.safetensors` format. The pipeline is set in evaluation mode (`model.eval()`) by default.
+
+        Parameters:
+            pretrained_model_link_or_path (`str` or `os.PathLike`, *optional*):
+                Can be either:
+                    - A link to the `.ckpt` file (for example
+                      `"https://huggingface.co/<repo_id>/blob/main/<path_to_file>.ckpt"`) on the Hub.
+                    - A path to a *file* containing all pipeline weights.
+            torch_dtype (`str` or `torch.dtype`, *optional*):
+                Override the default `torch.dtype` and load the model with another dtype. If `"auto"` is passed, the
+                dtype is automatically derived from the model's weights.
+            force_download (`bool`, *optional*, defaults to `False`):
+                Whether or not to force the (re-)download of the model weights and configuration files, overriding the
+                cached versions if they exist.
+            cache_dir (`Union[str, os.PathLike]`, *optional*):
+                Path to a directory where a downloaded pretrained model configuration is cached if the standard cache
+                is not used.
+            resume_download (`bool`, *optional*, defaults to `False`):
+                Whether or not to resume downloading the model weights and configuration files. If set to `False`, any
+                incompletely downloaded files are deleted.
+            proxies (`Dict[str, str]`, *optional*):
+                A dictionary of proxy servers to use by protocol or endpoint, for example, `{'http': 'foo.bar:3128',
+                'http://hostname': 'foo.bar:4012'}`. The proxies are used on each request.
+            local_files_only (`bool`, *optional*, defaults to `False`):
+                Whether to only load local model weights and configuration files or not. If set to True, the model
+                won't be downloaded from the Hub.
+            use_auth_token (`str` or *bool*, *optional*):
+                The token to use as HTTP bearer authorization for remote files. If `True`, the token generated from
+                `diffusers-cli login` (stored in `~/.huggingface`) is used.
+            revision (`str`, *optional*, defaults to `"main"`):
+                The specific model version to use. It can be a branch name, a tag name, a commit id, or any identifier
+                allowed by Git.
+            use_safetensors (`bool`, *optional*, defaults to `None`):
+                If set to `None`, the safetensors weights are downloaded if they're available **and** if the
+                safetensors library is installed. If set to `True`, the model is forcibly loaded from safetensors
+                weights. If set to `False`, safetensors weights are not loaded.
+            image_size (`int`, *optional*, defaults to 512):
+                The image size the model was trained on. Use 512 for all Stable Diffusion v1 models and the Stable
+                Diffusion v2 base model. Use 768 for Stable Diffusion v2.
+            upcast_attention (`bool`, *optional*, defaults to `None`):
+                Whether the attention computation should always be upcasted.
+            kwargs (remaining dictionary of keyword arguments, *optional*):
+                Can be used to overwrite load and saveable variables (for example the pipeline components of the
+                specific pipeline class). The overwritten components are directly passed to the pipelines `__init__`
+                method. See example below for more information.
+
+        Examples:
+
+        ```py
+        from diffusers import StableDiffusionControlnetPipeline, ControlNetModel
+
+        url = "https://huggingface.co/lllyasviel/ControlNet-v1-1/blob/main/control_v11p_sd15_canny.pth"  # can also be a local path
+        model = ControlNetModel.from_single_file(url)
+
+        url = "https://huggingface.co/runwayml/stable-diffusion-v1-5/blob/main/v1-5-pruned.safetensors"  # can also be a local path
+        pipe = StableDiffusionControlnetPipeline.from_single_file(url, controlnet=controlnet)
+        ```
+        """
+        # import here to avoid circular dependency
+        from .pipelines.stable_diffusion.convert_from_ckpt import download_controlnet_from_original_ckpt
+
+        config_file = kwargs.pop("config_file", None)
+        cache_dir = kwargs.pop("cache_dir", DIFFUSERS_CACHE)
+        resume_download = kwargs.pop("resume_download", False)
+        force_download = kwargs.pop("force_download", False)
+        proxies = kwargs.pop("proxies", None)
+        local_files_only = kwargs.pop("local_files_only", HF_HUB_OFFLINE)
+        use_auth_token = kwargs.pop("use_auth_token", None)
+        num_in_channels = kwargs.pop("num_in_channels", None)
+        use_linear_projection = kwargs.pop("use_linear_projection", None)
+        revision = kwargs.pop("revision", None)
+        extract_ema = kwargs.pop("extract_ema", False)
+        image_size = kwargs.pop("image_size", None)
+        upcast_attention = kwargs.pop("upcast_attention", None)
+
+        torch_dtype = kwargs.pop("torch_dtype", None)
+
+        use_safetensors = kwargs.pop("use_safetensors", None)
+
+        file_extension = pretrained_model_link_or_path.rsplit(".", 1)[-1]
+        from_safetensors = file_extension == "safetensors"
+
+        if from_safetensors and use_safetensors is False:
+            raise ValueError("Make sure to install `safetensors` with `pip install safetensors`.")
+
+        # remove huggingface url
+        for prefix in ["https://huggingface.co/", "huggingface.co/", "hf.co/", "https://hf.co/"]:
+            if pretrained_model_link_or_path.startswith(prefix):
+                pretrained_model_link_or_path = pretrained_model_link_or_path[len(prefix) :]
+
+        # Code based on diffusers.pipelines.pipeline_utils.DiffusionPipeline.from_pretrained
+        ckpt_path = Path(pretrained_model_link_or_path)
+        if not ckpt_path.is_file():
+            # get repo_id and (potentially nested) file path of ckpt in repo
+            repo_id = "/".join(ckpt_path.parts[:2])
+            file_path = "/".join(ckpt_path.parts[2:])
+
+            if file_path.startswith("blob/"):
+                file_path = file_path[len("blob/") :]
+
+            if file_path.startswith("main/"):
+                file_path = file_path[len("main/") :]
+
+            pretrained_model_link_or_path = hf_hub_download(
+                repo_id,
+                filename=file_path,
+                cache_dir=cache_dir,
+                resume_download=resume_download,
+                proxies=proxies,
+                local_files_only=local_files_only,
+                use_auth_token=use_auth_token,
+                revision=revision,
+                force_download=force_download,
+            )
+
+        if config_file is None:
+            config_url = "https://raw.githubusercontent.com/lllyasviel/ControlNet/main/models/cldm_v15.yaml"
+            config_file = BytesIO(requests.get(config_url).content)
+
+        image_size = image_size or 512
+
+        controlnet = download_controlnet_from_original_ckpt(
+            pretrained_model_link_or_path,
+            original_config_file=config_file,
+            image_size=image_size,
+            extract_ema=extract_ema,
+            num_in_channels=num_in_channels,
+            upcast_attention=upcast_attention,
+            from_safetensors=from_safetensors,
+            use_linear_projection=use_linear_projection,
         )
-        guess_mode = guess_mode or global_pool_conditions
-
-        # 3. Encode input prompt
-        text_encoder_lora_scale = (
-            cross_attention_kwargs.get("scale", None) if cross_attention_kwargs is not None else None
-        )
-        prompt_embeds, negative_prompt_embeds = self.encode_prompt(
-            prompt,
-            device,
-            num_images_per_prompt,
-            do_classifier_free_guidance,
-            negative_prompt,
-            prompt_embeds=prompt_embeds,
-            negative_prompt_embeds=negative_prompt_embeds,
-            lora_scale=text_encoder_lora_scale,
-        )
-        # For classifier free guidance, we need to do two forward passes.
-        # Here we concatenate the unconditional and text embeddings into a single batch
-        # to avoid doing two forward passes
-        if do_classifier_free_guidance:
-            prompt_embeds = torch.cat([negative_prompt_embeds, prompt_embeds])
-
-        # 4. Prepare image
-        image = self.image_processor.preprocess(image).to(dtype=torch.float32)
-
-        # 5. Prepare controlnet_conditioning_image
-        if isinstance(controlnet, ControlNetModel):
-            control_image = self.prepare_control_image(
-                image=control_image,
-                width=width,
-                height=height,
-                batch_size=batch_size * num_images_per_prompt,
-                num_images_per_prompt=num_images_per_prompt,
-                device=device,
-                dtype=controlnet.dtype,
-                do_classifier_free_guidance=do_classifier_free_guidance,
-                guess_mode=guess_mode,
-            )
-        elif isinstance(controlnet, MultiControlNetModel):
-            control_images = []
-
-            for control_image_ in control_image:
-                control_image_ = self.prepare_control_image(
-                    image=control_image_,
-                    width=width,
-                    height=height,
-                    batch_size=batch_size * num_images_per_prompt,
-                    num_images_per_prompt=num_images_per_prompt,
-                    device=device,
-                    dtype=controlnet.dtype,
-                    do_classifier_free_guidance=do_classifier_free_guidance,
-                    guess_mode=guess_mode,
-                )
-
-                control_images.append(control_image_)
-
-            control_image = control_images
-        else:
-            assert False
-
-        # 5. Prepare timesteps
-        self.scheduler.set_timesteps(num_inference_steps, device=device)
-        timesteps, num_inference_steps = self.get_timesteps(num_inference_steps, strength, device)
-        latent_timestep = timesteps[:1].repeat(batch_size * num_images_per_prompt)
-
-        # 6. Prepare latent variables
-        latents = self.prepare_latents(
-            image,
-            latent_timestep,
-            batch_size,
-            num_images_per_prompt,
-            prompt_embeds.dtype,
-            device,
-            generator,
-        )
-
-        # 7. Prepare extra step kwargs. TODO: Logic should ideally just be moved out of the pipeline
-        extra_step_kwargs = self.prepare_extra_step_kwargs(generator, eta)
-
-        # 7.1 Create tensor stating which controlnets to keep
-        controlnet_keep = []
-        for i in range(len(timesteps)):
-            keeps = [
-                1.0 - float(i / len(timesteps) < s or (i + 1) / len(timesteps) > e)
-                for s, e in zip(control_guidance_start, control_guidance_end)
-            ]
-            controlnet_keep.append(keeps[0] if isinstance(controlnet, ControlNetModel) else keeps)
-
-        # 8. Denoising loop
-        num_warmup_steps = len(timesteps) - num_inference_steps * self.scheduler.order
-        with self.progress_bar(total=num_inference_steps) as progress_bar:
-            for i, t in enumerate(timesteps):
-                # expand the latents if we are doing classifier free guidance
-                latent_model_input = torch.cat([latents] * 2) if do_classifier_free_guidance else latents
-                latent_model_input = self.scheduler.scale_model_input(latent_model_input, t)
-
-                # controlnet(s) inference
-                if guess_mode and do_classifier_free_guidance:
-                    # Infer ControlNet only for the conditional batch.
-                    control_model_input = latents
-                    control_model_input = self.scheduler.scale_model_input(control_model_input, t)
-                    controlnet_prompt_embeds = prompt_embeds.chunk(2)[1]
-                else:
-                    control_model_input = latent_model_input
-                    controlnet_prompt_embeds = prompt_embeds
-
-                if isinstance(controlnet_keep[i], list):
-                    cond_scale = [c * s for c, s in zip(controlnet_conditioning_scale, controlnet_keep[i])]
-                else:
-                    controlnet_cond_scale = controlnet_conditioning_scale
-                    if isinstance(controlnet_cond_scale, list):
-                        controlnet_cond_scale = controlnet_cond_scale[0]
-                    cond_scale = controlnet_cond_scale * controlnet_keep[i]
-
-                down_block_res_samples, mid_block_res_sample = self.controlnet(
-                    control_model_input,
-                    t,
-                    encoder_hidden_states=controlnet_prompt_embeds,
-                    controlnet_cond=control_image,
-                    conditioning_scale=cond_scale,
-                    guess_mode=guess_mode,
-                    return_dict=False,
-                )
-
-                if guess_mode and do_classifier_free_guidance:
-                    # Infered ControlNet only for the conditional batch.
-                    # To apply the output of ControlNet to both the unconditional and conditional batches,
-                    # add 0 to the unconditional batch to keep it unchanged.
-                    down_block_res_samples = [torch.cat([torch.zeros_like(d), d]) for d in down_block_res_samples]
-                    mid_block_res_sample = torch.cat([torch.zeros_like(mid_block_res_sample), mid_block_res_sample])
-
-                # predict the noise residual
-                noise_pred = self.unet(
-                    latent_model_input,
-                    t,
-                    encoder_hidden_states=prompt_embeds,
-                    cross_attention_kwargs=cross_attention_kwargs,
-                    down_block_additional_residuals=down_block_res_samples,
-                    mid_block_additional_residual=mid_block_res_sample,
-                    return_dict=False,
-                )[0]
-
-                # perform guidance
-                if do_classifier_free_guidance:
-                    noise_pred_uncond, noise_pred_text = noise_pred.chunk(2)
-                    noise_pred = noise_pred_uncond + guidance_scale * (noise_pred_text - noise_pred_uncond)
-
-                # compute the previous noisy sample x_t -> x_t-1
-                latents = self.scheduler.step(noise_pred, t, latents, **extra_step_kwargs, return_dict=False)[0]
-
-                # call the callback, if provided
-                if i == len(timesteps) - 1 or ((i + 1) > num_warmup_steps and (i + 1) % self.scheduler.order == 0):
-                    progress_bar.update()
-                    if callback is not None and i % callback_steps == 0:
-                        callback(i, t, latents)
-
-        # If we do sequential model offloading, let's offload unet and controlnet
-        # manually for max memory savings
-        if hasattr(self, "final_offload_hook") and self.final_offload_hook is not None:
-            self.unet.to("cpu")
-            self.controlnet.to("cpu")
-            torch.cuda.empty_cache()
-
-        if not output_type == "latent":
-            image = self.vae.decode(latents / self.vae.config.scaling_factor, return_dict=False)[0]
-            image, has_nsfw_concept = self.run_safety_checker(image, device, prompt_embeds.dtype)
-        else:
-<<<<<<< HEAD
-            raise ImportError("Offloading requires `accelerate v0.17.0` or higher.")
-
-        is_model_cpu_offload = False
-        is_sequential_cpu_offload = False
-        for _, component in self.components.items():
-            if isinstance(component, torch.nn.Module):
-                if hasattr(component, "_hf_hook"):
-                    is_model_cpu_offload = isinstance(getattr(component, "_hf_hook"), CpuOffload)
-                    is_sequential_cpu_offload = isinstance(getattr(component, "_hf_hook"), AlignDevicesHook)
-                    logger.info(
-                        "Accelerate hooks detected. Since you have called `load_lora_weights()`, the previous hooks will be first removed. Then the LoRA parameters will be loaded and the hooks will be applied again."
-                    )
-                    remove_hook_from_module(component, recurse=is_sequential_cpu_offload)
-
+
+        if torch_dtype is not None:
+            controlnet.to(torch_dtype=torch_dtype)
+
+        return controlnet
+
+
+class StableDiffusionXLLoraLoaderMixin(LoraLoaderMixin):
+    """This class overrides `LoraLoaderMixin` with LoRA loading/saving code that's specific to SDXL"""
+
+    # Overrride to properly handle the loading and unloading of the additional text encoder.
+    def load_lora_weights(self, pretrained_model_name_or_path_or_dict: Union[str, Dict[str, torch.Tensor]], **kwargs):
+        """
+        Load LoRA weights specified in `pretrained_model_name_or_path_or_dict` into `self.unet` and
+        `self.text_encoder`.
+
+        All kwargs are forwarded to `self.lora_state_dict`.
+
+        See [`~loaders.LoraLoaderMixin.lora_state_dict`] for more details on how the state dict is loaded.
+
+        See [`~loaders.LoraLoaderMixin.load_lora_into_unet`] for more details on how the state dict is loaded into
+        `self.unet`.
+
+        See [`~loaders.LoraLoaderMixin.load_lora_into_text_encoder`] for more details on how the state dict is loaded
+        into `self.text_encoder`.
+
+        Parameters:
+            pretrained_model_name_or_path_or_dict (`str` or `os.PathLike` or `dict`):
+                See [`~loaders.LoraLoaderMixin.lora_state_dict`].
+            kwargs (`dict`, *optional*):
+                See [`~loaders.LoraLoaderMixin.lora_state_dict`].
+        """
+        # We could have accessed the unet config from `lora_state_dict()` too. We pass
+        # it here explicitly to be able to tell that it's coming from an SDXL
+        # pipeline.
+
+        # First, ensure that the checkpoint is a compatible one and can be successfully loaded.
         state_dict, network_alphas = self.lora_state_dict(
             pretrained_model_name_or_path_or_dict,
             unet_config=self.unet.config,
@@ -2091,22 +2897,27 @@
             raise ValueError(
                 "You must pass at least one of `unet_lora_layers`, `text_encoder_lora_layers` or `text_encoder_2_lora_layers`."
             )
-=======
-            image = latents
-            has_nsfw_concept = None
-
-        if has_nsfw_concept is None:
-            do_denormalize = [True] * image.shape[0]
+
+        if unet_lora_layers:
+            state_dict.update(pack_weights(unet_lora_layers, "unet"))
+
+        if text_encoder_lora_layers and text_encoder_2_lora_layers:
+            state_dict.update(pack_weights(text_encoder_lora_layers, "text_encoder"))
+            state_dict.update(pack_weights(text_encoder_2_lora_layers, "text_encoder_2"))
+
+        self.write_lora_layers(
+            state_dict=state_dict,
+            save_directory=save_directory,
+            is_main_process=is_main_process,
+            weight_name=weight_name,
+            save_function=save_function,
+            safe_serialization=safe_serialization,
+        )
+
+    def _remove_text_encoder_monkey_patch(self):
+        if self.use_peft_backend:
+            recurse_remove_peft_layers(self.text_encoder)
+            recurse_remove_peft_layers(self.text_encoder_2)
         else:
-            do_denormalize = [not has_nsfw for has_nsfw in has_nsfw_concept]
->>>>>>> 78a01d51
-
-        image = self.image_processor.postprocess(image, output_type=output_type, do_denormalize=do_denormalize)
-
-        # Offload all models
-        self.maybe_free_model_hooks()
-
-        if not return_dict:
-            return (image, has_nsfw_concept)
-
-        return StableDiffusionPipelineOutput(images=image, nsfw_content_detected=has_nsfw_concept)+            self._remove_text_encoder_monkey_patch_classmethod(self.text_encoder)
+            self._remove_text_encoder_monkey_patch_classmethod(self.text_encoder_2)