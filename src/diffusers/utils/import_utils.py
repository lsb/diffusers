--- conflicted
+++ resolved
@@ -278,21 +278,19 @@
 except importlib_metadata.PackageNotFoundError:
     _peft_available = False
 
-<<<<<<< HEAD
 _pytest_available = importlib.util.find_spec("pytest") is not None
 try:
     _pytest_version = importlib_metadata.version("pytest")
     logger.debug(f"Successfully imported pytest version {_pytest_version}")
 except importlib_metadata.PackageNotFoundError:
     _pytest_available = False
-=======
+
 _torchvision_available = importlib.util.find_spec("torchvision") is not None
 try:
     _torchvision_version = importlib_metadata.version("torchvision")
     logger.debug(f"Successfully imported torchvision version {_torchvision_version}")
 except importlib_metadata.PackageNotFoundError:
     _torchvision_available = False
->>>>>>> c0f5346a
 
 
 def is_torch_available():
@@ -383,13 +381,12 @@
     return _peft_available
 
 
-<<<<<<< HEAD
 def is_pytest_available():
     return _pytest_available
-=======
+
+
 def is_torchvision_available():
     return _torchvision_available
->>>>>>> c0f5346a
 
 
 # docstyle-ignore
